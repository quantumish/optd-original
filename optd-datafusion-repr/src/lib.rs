--- conflicted
+++ resolved
@@ -23,16 +23,11 @@
 };
 use rules::{
     EliminateDuplicatedAggExprRule, EliminateDuplicatedSortExprRule, EliminateFilterRule,
-<<<<<<< HEAD
-    EliminateJoinRule, EliminateLimitRule, HashJoinRule, JoinAssocRule, JoinCommuteRule,
-    PhysicalConversionRule, ProjectionPullUpJoin, SimplifyFilterRule, SimplifyJoinCondRule, 
-    ProjectMergeRule, ProjectFilterTransposeRule,
-=======
     EliminateJoinRule, EliminateLimitRule, FilterAggTransposeRule, FilterCrossJoinTransposeRule,
     FilterInnerJoinTransposeRule, FilterMergeRule, FilterProjectTransposeRule,
     FilterSortTransposeRule, HashJoinRule, JoinAssocRule, JoinCommuteRule, PhysicalConversionRule,
-    ProjectionPullUpJoin, SimplifyFilterRule, SimplifyJoinCondRule,
->>>>>>> 5e9b482a
+    ProjectionPullUpJoin, SimplifyFilterRule, SimplifyJoinCondRule, 
+    ProjectMergeRule, ProjectFilterTransposeRule,
 };
 
 pub use optd_core::rel_node::Value;
