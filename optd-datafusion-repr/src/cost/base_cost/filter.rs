use std::ops::Bound;

use optd_core::{
    cascades::{CascadesOptimizer, RelNodeContext},
    cost::Cost,
    rel_node::Value,
};
use serde::{de::DeserializeOwned, Serialize};

use crate::{
    cost::base_cost::{
        stats::{ColumnCombValueStats, Distribution, MostCommonValues},
        UNIMPLEMENTED_SEL,
    },
    plan_nodes::{
        BinOpType, CastExpr, ColumnRefExpr, ConstantExpr, ConstantType, Expr, InListExpr, LikeExpr,
        LogOpType, OptRelNode, OptRelNodeRef, OptRelNodeTyp, UnOpType,
    },
    properties::{
        column_ref::{
            BaseTableColumnRef, BaseTableColumnRefs, ColumnRef, ColumnRefPropertyBuilder,
        },
        schema::{Schema, SchemaPropertyBuilder},
    },
};

use super::{
    stats::ColumnCombValue, OptCostModel, DEFAULT_EQ_SEL, DEFAULT_INEQ_SEL, DEFAULT_UNK_SEL,
};

mod in_list;
mod like;

impl<
        M: MostCommonValues + Serialize + DeserializeOwned,
        D: Distribution + Serialize + DeserializeOwned,
    > OptCostModel<M, D>
{
    pub(super) fn get_filter_cost(
        &self,
        children: &[Cost],
        context: Option<RelNodeContext>,
        optimizer: Option<&CascadesOptimizer<OptRelNodeTyp>>,
    ) -> Cost {
        let (row_cnt, _, _) = Self::cost_tuple(&children[0]);
        let (_, compute_cost, _) = Self::cost_tuple(&children[1]);
        let selectivity = if let (Some(context), Some(optimizer)) = (context, optimizer) {
            let schema =
                optimizer.get_property_by_group::<SchemaPropertyBuilder>(context.group_id, 0);
            let column_refs =
                optimizer.get_property_by_group::<ColumnRefPropertyBuilder>(context.group_id, 1);
            let column_refs = column_refs.base_table_column_refs();
            let expr_group_id = context.children_group_ids[1];
            let expr_trees = optimizer.get_all_group_bindings(expr_group_id, false);
            // there may be more than one expression tree in a group (you can see this trivially as you can just swap the order of two subtrees for commutative operators)
            // however, we just take an arbitrary expression tree from the group to compute selectivity
            let expr_tree = expr_trees.first().expect("expression missing");
            self.get_filter_selectivity(expr_tree.clone(), &schema, column_refs)
        } else {
            DEFAULT_UNK_SEL
        };
        Self::cost(
            (row_cnt * selectivity).max(1.0),
            row_cnt * compute_cost,
            0.0,
        )
    }

    /// The expr_tree input must be a "mixed expression tree".
    ///
    /// - An "expression node" refers to a RelNode that returns true for is_expression()
    /// - A "full expression tree" is where every node in the tree is an expression node
    /// - A "mixed expression tree" is where every base-case node and all its parents are expression nodes
    /// - A "base-case node" is a node that doesn't lead to further recursion (such as a BinOp(Eq))
    ///
    /// The schema input is the schema the predicate represented by the expr_tree is applied on.
    ///
    /// The output will be the selectivity of the expression tree if it were a "filter predicate".
    ///
    /// A "filter predicate" operates on one input node, unlike a "join predicate" which operates on two input nodes.
    /// This is why the function only takes in a single schema.
    pub(super) fn get_filter_selectivity(
        &self,
        expr_tree: OptRelNodeRef,
        schema: &Schema,
        column_refs: &BaseTableColumnRefs,
    ) -> f64 {
        assert!(expr_tree.typ.is_expression());
        match &expr_tree.typ {
            OptRelNodeTyp::Constant(_) => Self::get_constant_selectivity(expr_tree),
            OptRelNodeTyp::ColumnRef => unimplemented!("check bool type or else panic"),
            OptRelNodeTyp::UnOp(un_op_typ) => {
                assert!(expr_tree.children.len() == 1);
                let child = expr_tree.child(0);
                match un_op_typ {
                    // not doesn't care about nulls so there's no complex logic. it just reverses the selectivity
                    // for instance, != _will not_ include nulls but "NOT ==" _will_ include nulls
                    UnOpType::Not => 1.0 - self.get_filter_selectivity(child, schema, column_refs),
                    UnOpType::Neg => panic!(
                        "the selectivity of operations that return numerical values is undefined"
                    ),
                }
            }
            OptRelNodeTyp::BinOp(bin_op_typ) => {
                assert!(expr_tree.children.len() == 2);
                let left_child = expr_tree.child(0);
                let right_child = expr_tree.child(1);

                if bin_op_typ.is_comparison() {
                    self.get_comp_op_selectivity(
                        *bin_op_typ,
                        left_child,
                        right_child,
                        schema,
                        column_refs,
                    )
                } else if bin_op_typ.is_numerical() {
                    panic!(
                        "the selectivity of operations that return numerical values is undefined"
                    )
                } else {
                    unreachable!("all BinOpTypes should be true for at least one is_*() function")
                }
            }
            OptRelNodeTyp::LogOp(log_op_typ) => {
                self.get_log_op_selectivity(*log_op_typ, &expr_tree.children, schema, column_refs)
            }
            OptRelNodeTyp::Func(_) => unimplemented!("check bool type or else panic"),
            OptRelNodeTyp::SortOrder(_) => {
                panic!("the selectivity of sort order expressions is undefined")
            }
            OptRelNodeTyp::Between => UNIMPLEMENTED_SEL,
            OptRelNodeTyp::Cast => unimplemented!("check bool type or else panic"),
            OptRelNodeTyp::Like => {
                let like_expr = LikeExpr::from_rel_node(expr_tree).unwrap();
                self.get_like_selectivity(&like_expr, column_refs)
            }
            OptRelNodeTyp::DataType(_) => {
                panic!("the selectivity of a data type is not defined")
            }
            OptRelNodeTyp::InList => {
                let in_list_expr = InListExpr::from_rel_node(expr_tree).unwrap();
                self.get_in_list_selectivity(&in_list_expr, column_refs)
            }
            _ => unreachable!(
                "all expression OptRelNodeTyp were enumerated. this should be unreachable"
            ),
        }
    }

    fn get_constant_selectivity(const_node: OptRelNodeRef) -> f64 {
        if let OptRelNodeTyp::Constant(const_typ) = const_node.typ {
            if matches!(const_typ, ConstantType::Bool) {
                let value = const_node
                    .as_ref()
                    .data
                    .as_ref()
                    .expect("constants should have data");
                if let Value::Bool(bool_value) = value {
                    if *bool_value {
                        1.0
                    } else {
                        0.0
                    }
                } else {
                    unreachable!(
                        "if the typ is ConstantType::Bool, the value should be a Value::Bool"
                    )
                }
            } else {
                panic!("selectivity is not defined on constants which are not bools")
            }
        } else {
            panic!("get_constant_selectivity must be called on a constant")
        }
    }

    fn get_log_op_selectivity(
        &self,
        log_op_typ: LogOpType,
        children: &[OptRelNodeRef],
        schema: &Schema,
        column_refs: &BaseTableColumnRefs,
    ) -> f64 {
        let children_sel = children
            .iter()
            .map(|expr| self.get_filter_selectivity(expr.clone(), schema, column_refs));

        match log_op_typ {
            LogOpType::And => children_sel.product(),
            // the formula is 1.0 - the probability of _none_ of the events happening
            LogOpType::Or => 1.0 - children_sel.fold(1.0, |acc, sel| acc * (1.0 - sel)),
        }
    }

    /// Convert the left and right child nodes of some operation to what they semantically are.
    /// This is convenient to avoid repeating the same logic just with "left" and "right" swapped.
    /// The last return value is true when the input node (left) is a ColumnRefExpr.
    fn get_semantic_nodes(
        left: OptRelNodeRef,
        right: OptRelNodeRef,
        schema: &Schema,
    ) -> (Vec<ColumnRefExpr>, Vec<Value>, Vec<OptRelNodeRef>, bool) {
        let mut col_ref_exprs = vec![];
        let mut values = vec![];
        let mut non_col_ref_exprs = vec![];
        let is_left_col_ref;

        // Recursively unwrap casts as much as we can.
        let mut uncasted_left = left;
        let mut uncasted_right = right;
        loop {
            // println!("loop {}, uncasted_left={:?}, uncasted_right={:?}", Local::now(), uncasted_left, uncasted_right);
            if uncasted_left.as_ref().typ == OptRelNodeTyp::Cast
                && uncasted_right.as_ref().typ == OptRelNodeTyp::Cast
            {
                let left_cast_expr = CastExpr::from_rel_node(uncasted_left)
                    .expect("we already checked that the type is Cast");
                let right_cast_expr = CastExpr::from_rel_node(uncasted_right)
                    .expect("we already checked that the type is Cast");
                assert!(left_cast_expr.cast_to() == right_cast_expr.cast_to());
                uncasted_left = left_cast_expr.child().into_rel_node();
                uncasted_right = right_cast_expr.child().into_rel_node();
            } else if uncasted_left.as_ref().typ == OptRelNodeTyp::Cast
                || uncasted_right.as_ref().typ == OptRelNodeTyp::Cast
            {
                let is_left_cast = uncasted_left.as_ref().typ == OptRelNodeTyp::Cast;
                let (mut cast_node, mut non_cast_node) = if is_left_cast {
                    (uncasted_left, uncasted_right)
                } else {
                    (uncasted_right, uncasted_left)
                };

                let cast_expr = CastExpr::from_rel_node(cast_node)
                    .expect("we already checked that the type is Cast");
                let cast_expr_child = cast_expr.child().into_rel_node();
                let cast_expr_cast_to = cast_expr.cast_to();

                let should_break = match cast_expr_child.typ {
                    OptRelNodeTyp::Constant(_) => {
                        cast_node = ConstantExpr::new(
                            ConstantExpr::from_rel_node(cast_expr_child)
                                .expect("we already checked that the type is Constant")
                                .value()
                                .convert_to_type(cast_expr_cast_to),
                        )
                        .into_rel_node();
                        false
                    }
                    OptRelNodeTyp::ColumnRef => {
                        let col_ref_expr = ColumnRefExpr::from_rel_node(cast_expr_child)
                            .expect("we already checked that the type is ColumnRef");
                        let col_ref_idx = col_ref_expr.index();
                        cast_node = col_ref_expr.into_rel_node();
                        // The "invert" cast is to invert the cast so that we're casting the non_cast_node to
                        // the column's original type.
                        let invert_cast_data_type =
                            &schema.fields[col_ref_idx].typ.into_data_type();

                        match non_cast_node.typ {
                            OptRelNodeTyp::ColumnRef => {
                                // In general, there's no way to remove the Cast here. We can't move the Cast to the
                                // other ColumnRef because that would lead to an infinite loop. Thus, we just leave the
                                // cast where it is and break.
                                true
                            }
                            _ => {
                                non_cast_node = CastExpr::new(
                                    Expr::from_rel_node(non_cast_node).unwrap(),
                                    invert_cast_data_type.clone(),
                                )
                                .into_rel_node();
                                false
                            }
                        }
                    }
                    _ => todo!(),
                };

                (uncasted_left, uncasted_right) = if is_left_cast {
                    (cast_node, non_cast_node)
                } else {
                    (non_cast_node, cast_node)
                };

                if should_break {
                    break;
                }
            } else {
                break;
            }
        }

        // Sort nodes into col_ref_exprs, values, and non_col_ref_exprs
        match uncasted_left.as_ref().typ {
            OptRelNodeTyp::ColumnRef => {
                is_left_col_ref = true;
                col_ref_exprs.push(
                    ColumnRefExpr::from_rel_node(uncasted_left)
                        .expect("we already checked that the type is ColumnRef"),
                );
            }
            OptRelNodeTyp::Constant(_) => {
                is_left_col_ref = false;
                values.push(
                    ConstantExpr::from_rel_node(uncasted_left)
                        .expect("we already checked that the type is Constant")
                        .value(),
                )
            }
            _ => {
                is_left_col_ref = false;
                non_col_ref_exprs.push(uncasted_left);
            }
        }
        match uncasted_right.as_ref().typ {
            OptRelNodeTyp::ColumnRef => {
                col_ref_exprs.push(
                    ColumnRefExpr::from_rel_node(uncasted_right)
                        .expect("we already checked that the type is ColumnRef"),
                );
            }
            OptRelNodeTyp::Constant(_) => values.push(
                ConstantExpr::from_rel_node(uncasted_right)
                    .expect("we already checked that the type is Constant")
                    .value(),
            ),
            _ => {
                non_col_ref_exprs.push(uncasted_right);
            }
        }

        assert!(col_ref_exprs.len() + values.len() + non_col_ref_exprs.len() == 2);
        (col_ref_exprs, values, non_col_ref_exprs, is_left_col_ref)
    }

    /// Comparison operators are the base case for recursion in get_filter_selectivity()
    fn get_comp_op_selectivity(
        &self,
        comp_bin_op_typ: BinOpType,
        left: OptRelNodeRef,
        right: OptRelNodeRef,
        schema: &Schema,
        column_refs: &BaseTableColumnRefs,
    ) -> f64 {
        assert!(comp_bin_op_typ.is_comparison());

        // I intentionally performed moves on left and right. This way, we don't accidentally use them after this block
        let (col_ref_exprs, values, non_col_ref_exprs, is_left_col_ref) =
            Self::get_semantic_nodes(left, right, schema);

        // Handle the different cases of semantic nodes.
        if col_ref_exprs.is_empty() {
            UNIMPLEMENTED_SEL
        } else if col_ref_exprs.len() == 1 {
            let col_ref_expr = col_ref_exprs
                .first()
                .expect("we just checked that col_ref_exprs.len() == 1");
            let col_ref_idx = col_ref_expr.index();

            if let ColumnRef::BaseTableColumnRef(BaseTableColumnRef { table, col_idx }) =
                &column_refs[col_ref_idx]
            {
                if values.len() == 1 {
                    let value = values
                        .first()
                        .expect("we just checked that values.len() == 1");
                    match comp_bin_op_typ {
                        BinOpType::Eq => {
                            self.get_column_equality_selectivity(table, *col_idx, value, true)
                        }
                        BinOpType::Neq => {
                            self.get_column_equality_selectivity(table, *col_idx, value, false)
                        }
                        BinOpType::Lt | BinOpType::Leq | BinOpType::Gt | BinOpType::Geq => {
                            let start = match (comp_bin_op_typ, is_left_col_ref) {
                                (BinOpType::Lt, true) | (BinOpType::Geq, false) => Bound::Unbounded,
                                (BinOpType::Leq, true) | (BinOpType::Gt, false) => Bound::Unbounded,
                                (BinOpType::Gt, true) | (BinOpType::Leq, false) => Bound::Excluded(value),
                                (BinOpType::Geq, true) | (BinOpType::Lt, false) => Bound::Included(value),
                                _ => unreachable!("all comparison BinOpTypes were enumerated. this should be unreachable"),
                            };
                            let end = match (comp_bin_op_typ, is_left_col_ref) {
                                (BinOpType::Lt, true) | (BinOpType::Geq, false) => Bound::Excluded(value),
                                (BinOpType::Leq, true) | (BinOpType::Gt, false) => Bound::Included(value),
                                (BinOpType::Gt, true) | (BinOpType::Leq, false) => Bound::Unbounded,
                                (BinOpType::Geq, true) | (BinOpType::Lt, false) => Bound::Unbounded,
                                _ => unreachable!("all comparison BinOpTypes were enumerated. this should be unreachable"),
                            };
                            self.get_column_range_selectivity(table, *col_idx, start, end)
                        }
                        _ => unreachable!(
                            "all comparison BinOpTypes were enumerated. this should be unreachable"
                        ),
                    }
                } else {
                    let non_col_ref_expr = non_col_ref_exprs.first().expect(
                        "non_col_ref_exprs should have a value since col_ref_exprs.len() == 1",
                    );

                    match non_col_ref_expr.as_ref().typ {
                        OptRelNodeTyp::BinOp(_) => {
                            Self::get_default_comparison_op_selectivity(comp_bin_op_typ)
                        }
                        OptRelNodeTyp::Cast => UNIMPLEMENTED_SEL,
                        OptRelNodeTyp::Constant(_) => unreachable!(
                            "we should have handled this in the values.len() == 1 branch"
                        ),
                        _ => unimplemented!(
                            "unhandled case of comparing a column ref node to {}",
                            non_col_ref_expr.as_ref().typ
                        ),
                    }
                }
            } else {
                Self::get_default_comparison_op_selectivity(comp_bin_op_typ)
            }
        } else if col_ref_exprs.len() == 2 {
            Self::get_default_comparison_op_selectivity(comp_bin_op_typ)
        } else {
            unreachable!("we could have at most pushed left and right into col_ref_exprs")
        }
    }

    /// Get the selectivity of an expression of the form "column equals value" (or "value equals column")
    /// Will handle the case of statistics missing
    /// Equality predicates are handled entirely differently from range predicates so this is its own function
    /// Also, get_column_equality_selectivity is a subroutine when computing range selectivity, which is another
    ///     reason for separating these into two functions
    /// is_eq means whether it's == or !=
    fn get_column_equality_selectivity(
        &self,
        table: &str,
        col_idx: usize,
        value: &Value,
        is_eq: bool,
    ) -> f64 {
        let ret_sel = if let Some(column_stats) = self.get_column_comb_stats(table, &[col_idx]) {
            let eq_freq = if let Some(freq) = column_stats.mcvs.freq(&vec![Some(value.clone())]) {
                freq
            } else {
                let non_mcv_freq = 1.0 - column_stats.mcvs.total_freq();
                // always safe because usize is at least as large as i32
                let ndistinct_as_usize = column_stats.ndistinct as usize;
                let non_mcv_cnt = ndistinct_as_usize - column_stats.mcvs.cnt();
                if non_mcv_cnt == 0 {
                    return 0.0;
                }
                // note that nulls are not included in ndistinct so we don't need to do non_mcv_cnt - 1 if null_frac > 0
                (non_mcv_freq - column_stats.null_frac) / (non_mcv_cnt as f64)
            };
            if is_eq {
                eq_freq
            } else {
                1.0 - eq_freq - column_stats.null_frac
            }
        } else {
            #[allow(clippy::collapsible_else_if)]
            if is_eq {
                DEFAULT_EQ_SEL
            } else {
                1.0 - DEFAULT_EQ_SEL
            }
        };
        assert!(
            (0.0..=1.0).contains(&ret_sel),
            "ret_sel ({}) should be in [0, 1]",
            ret_sel
        );
        ret_sel
    }

    /// Compute the frequency of values in a column less than or equal to the given value.
    fn get_column_leq_value_freq(
        per_column_stats: &ColumnCombValueStats<M, D>,
        value: &Value,
    ) -> f64 {
        // because distr does not include the values in MCVs, we need to compute the CDFs there as well
        // because nulls return false in any comparison, they are never included when computing range selectivity
        let distr_leq_freq = per_column_stats.distr.as_ref().unwrap().cdf(value);
        let value = value.clone();
        let pred = Box::new(move |val: &ColumnCombValue| *val[0].as_ref().unwrap() <= value);
        let mcvs_leq_freq = per_column_stats.mcvs.freq_over_pred(pred);
        let ret_freq = distr_leq_freq + mcvs_leq_freq;
        assert!(
            (0.0..=1.0).contains(&ret_freq),
            "ret_freq ({}) should be in [0, 1]",
            ret_freq
        );
        ret_freq
    }

    /// Compute the frequency of values in a column less than the given value.
    fn get_column_lt_value_freq(
        &self,
        column_stats: &ColumnCombValueStats<M, D>,
        table: &str,
        col_idx: usize,
        value: &Value,
    ) -> f64 {
        // depending on whether value is in mcvs or not, we use different logic to turn total_lt_cdf into total_leq_cdf
        // this logic just so happens to be the exact same logic as get_column_equality_selectivity implements
        let ret_freq = Self::get_column_leq_value_freq(column_stats, value)
            - self.get_column_equality_selectivity(table, col_idx, value, true);
        assert!(
            (0.0..=1.0).contains(&ret_freq),
            "ret_freq ({}) should be in [0, 1]",
            ret_freq
        );
        ret_freq
    }

    /// Get the selectivity of an expression of the form "column </<=/>=/> value" (or "value </<=/>=/> column").
    /// Computes selectivity based off of statistics.
    /// Range predicates are handled entirely differently from equality predicates so this is its own function.
    /// If it is unable to find the statistics, it returns DEFAULT_INEQ_SEL.
    /// The selectivity is computed as quantile of the right bound minus quantile of the left bound.
    fn get_column_range_selectivity(
        &self,
        table: &str,
        col_idx: usize,
        start: Bound<&Value>,
        end: Bound<&Value>,
    ) -> f64 {
        if let Some(column_stats) = self.get_column_comb_stats(table, &[col_idx]) {
            // Left and right quantile contain both Distribution and MCVs.
            let left_quantile = match start {
                Bound::Unbounded => 0.0,
                Bound::Included(value) => {
                    self.get_column_lt_value_freq(column_stats, table, col_idx, value)
                }
                Bound::Excluded(value) => Self::get_column_leq_value_freq(column_stats, value),
            };
            let right_quantile = match end {
                Bound::Unbounded => 1.0,
                Bound::Included(value) => Self::get_column_leq_value_freq(column_stats, value),
                Bound::Excluded(value) => {
                    self.get_column_lt_value_freq(column_stats, table, col_idx, value)
                }
            };
            assert!(
                left_quantile <= right_quantile,
                "left_quantile ({}) should be <= right_quantile ({})",
                left_quantile,
                right_quantile
            );
            right_quantile - left_quantile
        } else {
            DEFAULT_INEQ_SEL
        }
    }

    /// The default selectivity of a comparison expression
    /// Used when one side of the comparison is a column while the other side is something too
    ///   complex/impossible to evaluate (subquery, UDF, another column, we have no stats, etc.)
    fn get_default_comparison_op_selectivity(comp_bin_op_typ: BinOpType) -> f64 {
        assert!(comp_bin_op_typ.is_comparison());
        match comp_bin_op_typ {
            BinOpType::Eq => DEFAULT_EQ_SEL,
            BinOpType::Neq => 1.0 - DEFAULT_EQ_SEL,
            BinOpType::Lt | BinOpType::Leq | BinOpType::Gt | BinOpType::Geq => DEFAULT_INEQ_SEL,
            _ => unreachable!(
                "all comparison BinOpTypes were enumerated. this should be unreachable"
            ),
        }
    }
}

#[cfg(test)]
mod tests {
    use arrow_schema::DataType;
    use optd_core::rel_node::Value;

    use crate::{
        cost::base_cost::{tests::*, DEFAULT_EQ_SEL},
        plan_nodes::{BinOpType, ConstantType, LogOpType, UnOpType},
        properties::{
            column_ref::ColumnRef,
            schema::{Field, Schema},
        },
    };

    #[test]
    fn test_const() {
        let cost_model = create_one_column_cost_model(get_empty_per_col_stats());
        assert_approx_eq::assert_approx_eq!(
            cost_model.get_filter_selectivity(
                cnst(Value::Bool(true)),
                &Schema::new(vec![]),
                &vec![]
            ),
            1.0
        );
        assert_approx_eq::assert_approx_eq!(
            cost_model.get_filter_selectivity(
                cnst(Value::Bool(false)),
                &Schema::new(vec![]),
                &vec![]
            ),
            0.0
        );
    }

    #[test]
    fn test_colref_eq_constint_in_mcv() {
        let cost_model = create_one_column_cost_model(TestPerColumnStats::new(
            TestMostCommonValues::new(vec![(Value::Int32(1), 0.3)]),
            0,
            0.0,
            Some(TestDistribution::empty()),
        ));
        let expr_tree = bin_op(BinOpType::Eq, col_ref(0), cnst(Value::Int32(1)));
        let expr_tree_rev = bin_op(BinOpType::Eq, cnst(Value::Int32(1)), col_ref(0));
        let schema = Schema::new(vec![]);
        let column_refs = vec![ColumnRef::base_table_column_ref(
            String::from(TABLE1_NAME),
            0,
        )];
        assert_approx_eq::assert_approx_eq!(
            cost_model.get_filter_selectivity(expr_tree, &schema, &column_refs),
            0.3
        );
        assert_approx_eq::assert_approx_eq!(
            cost_model.get_filter_selectivity(expr_tree_rev, &schema, &column_refs),
            0.3
        );
    }

    #[test]
    fn test_colref_eq_constint_not_in_mcv() {
        let cost_model = create_one_column_cost_model(TestPerColumnStats::new(
            TestMostCommonValues::new(vec![(Value::Int32(1), 0.2), (Value::Int32(3), 0.44)]),
            5,
            0.0,
            Some(TestDistribution::empty()),
        ));
        let expr_tree = bin_op(BinOpType::Eq, col_ref(0), cnst(Value::Int32(2)));
        let expr_tree_rev = bin_op(BinOpType::Eq, cnst(Value::Int32(2)), col_ref(0));
        let schema = Schema::new(vec![]);
        let column_refs = vec![ColumnRef::base_table_column_ref(
            String::from(TABLE1_NAME),
            0,
        )];
        assert_approx_eq::assert_approx_eq!(
            cost_model.get_filter_selectivity(expr_tree, &schema, &column_refs),
            0.12
        );
        assert_approx_eq::assert_approx_eq!(
            cost_model.get_filter_selectivity(expr_tree_rev, &schema, &column_refs),
            0.12
        );
    }

<<<<<<< HEAD
    #[test]
    fn test_colref_eq_constint_not_in_mcv_with_nulls() {
        let cost_model = create_one_column_cost_model(TestPerColumnStats::new(
            TestMostCommonValues::new(vec![(Value::Int32(1), 0.2), (Value::Int32(3), 0.44)]),
            5,
            0.03,
            Some(TestDistribution::empty()),
        ));
        let expr_tree = bin_op(BinOpType::Eq, col_ref(0), cnst(Value::Int32(2)));
        let expr_tree_rev = bin_op(BinOpType::Eq, cnst(Value::Int32(2)), col_ref(0));
        let schema = Schema::new(vec![]);
        let column_refs = vec![ColumnRef::base_table_column_ref(
            String::from(TABLE1_NAME),
            0,
        )];
        assert_approx_eq::assert_approx_eq!(
            cost_model.get_filter_selectivity(expr_tree, &schema, &column_refs),
            0.11
        );
        assert_approx_eq::assert_approx_eq!(
            cost_model.get_filter_selectivity(expr_tree_rev, &schema, &column_refs),
            0.11
        );
    }

=======
>>>>>>> cd9132c3
    /// I only have one test for NEQ since I'll assume that it uses the same underlying logic as EQ
    #[test]
    fn test_colref_neq_constint_in_mcv() {
        let cost_model = create_one_column_cost_model(TestPerColumnStats::new(
            TestMostCommonValues::new(vec![(Value::Int32(1), 0.3)]),
            0,
            0.0,
            Some(TestDistribution::empty()),
        ));
        let expr_tree = bin_op(BinOpType::Neq, col_ref(0), cnst(Value::Int32(1)));
        let expr_tree_rev = bin_op(BinOpType::Neq, cnst(Value::Int32(1)), col_ref(0));
        let schema = Schema::new(vec![]);
        let column_refs = vec![ColumnRef::base_table_column_ref(
            String::from(TABLE1_NAME),
            0,
        )];
        assert_approx_eq::assert_approx_eq!(
            cost_model.get_filter_selectivity(expr_tree, &schema, &column_refs),
            1.0 - 0.3
        );
        assert_approx_eq::assert_approx_eq!(
            cost_model.get_filter_selectivity(expr_tree_rev, &schema, &column_refs),
            1.0 - 0.3
        );
    }

    #[test]
    fn test_colref_leq_constint_no_mcvs_in_range() {
        let cost_model = create_one_column_cost_model(TestPerColumnStats::new(
            TestMostCommonValues::empty(),
            10,
            0.0,
            Some(TestDistribution::new(vec![(Value::Int32(15), 0.7)])),
        ));
        let expr_tree = bin_op(BinOpType::Leq, col_ref(0), cnst(Value::Int32(15)));
        let expr_tree_rev = bin_op(BinOpType::Gt, cnst(Value::Int32(15)), col_ref(0));
        let schema = Schema::new(vec![]);
        let column_refs = vec![ColumnRef::base_table_column_ref(
            String::from(TABLE1_NAME),
            0,
        )];
        assert_approx_eq::assert_approx_eq!(
            cost_model.get_filter_selectivity(expr_tree, &schema, &column_refs),
            0.7
        );
        assert_approx_eq::assert_approx_eq!(
            cost_model.get_filter_selectivity(expr_tree_rev, &schema, &column_refs),
            0.7
        );
    }

    #[test]
<<<<<<< HEAD
    fn test_colref_leq_constint_no_mcvs_in_range_with_nulls() {
        let cost_model = create_one_column_cost_model(TestPerColumnStats::new(
            TestMostCommonValues::empty(),
            10,
            0.1,
            Some(TestDistribution::new(vec![(Value::Int32(15), 0.7)])),
        ));
        let expr_tree = bin_op(BinOpType::Leq, col_ref(0), cnst(Value::Int32(15)));
        let expr_tree_rev = bin_op(BinOpType::Gt, cnst(Value::Int32(15)), col_ref(0));
        let schema = Schema::new(vec![]);
        let column_refs = vec![ColumnRef::base_table_column_ref(
            String::from(TABLE1_NAME),
            0,
        )];
        assert_approx_eq::assert_approx_eq!(
            cost_model.get_filter_selectivity(expr_tree, &schema, &column_refs),
            0.7 * 0.9
        );
        assert_approx_eq::assert_approx_eq!(
            cost_model.get_filter_selectivity(expr_tree_rev, &schema, &column_refs),
            0.7 * 0.9
        );
    }

    #[test]
=======
>>>>>>> cd9132c3
    fn test_colref_leq_constint_with_mcvs_in_range_not_at_border() {
        let cost_model = create_one_column_cost_model(TestPerColumnStats::new(
            TestMostCommonValues {
                mcvs: vec![
                    (vec![Some(Value::Int32(6))], 0.05),
                    (vec![Some(Value::Int32(10))], 0.1),
                    (vec![Some(Value::Int32(17))], 0.08),
                    (vec![Some(Value::Int32(25))], 0.07),
                ]
                .into_iter()
                .collect(),
            },
            10,
            0.0,
            Some(TestDistribution::new(vec![(Value::Int32(15), 0.7)])),
        ));
        let expr_tree = bin_op(BinOpType::Leq, col_ref(0), cnst(Value::Int32(15)));
        let expr_tree_rev = bin_op(BinOpType::Gt, cnst(Value::Int32(15)), col_ref(0));
        let schema = Schema::new(vec![]);
        let column_refs = vec![ColumnRef::base_table_column_ref(
            String::from(TABLE1_NAME),
            0,
        )];
        assert_approx_eq::assert_approx_eq!(
            cost_model.get_filter_selectivity(expr_tree, &schema, &column_refs),
            0.85
        );
        assert_approx_eq::assert_approx_eq!(
            cost_model.get_filter_selectivity(expr_tree_rev, &schema, &column_refs),
            0.85
        );
    }

    #[test]
    fn test_colref_leq_constint_with_mcv_at_border() {
        let cost_model = create_one_column_cost_model(TestPerColumnStats::new(
            TestMostCommonValues::new(vec![
                (Value::Int32(6), 0.05),
                (Value::Int32(10), 0.1),
                (Value::Int32(15), 0.08),
                (Value::Int32(25), 0.07),
            ]),
            10,
            0.0,
            Some(TestDistribution::new(vec![(Value::Int32(15), 0.7)])),
        ));
        let expr_tree = bin_op(BinOpType::Leq, col_ref(0), cnst(Value::Int32(15)));
        let expr_tree_rev = bin_op(BinOpType::Gt, cnst(Value::Int32(15)), col_ref(0));
        let schema = Schema::new(vec![]);
        let column_refs = vec![ColumnRef::base_table_column_ref(
            String::from(TABLE1_NAME),
            0,
        )];
        assert_approx_eq::assert_approx_eq!(
            cost_model.get_filter_selectivity(expr_tree, &schema, &column_refs),
            0.93
        );
        assert_approx_eq::assert_approx_eq!(
            cost_model.get_filter_selectivity(expr_tree_rev, &schema, &column_refs),
            0.93
        );
    }

    #[test]
    fn test_colref_lt_constint_no_mcvs_in_range() {
        let cost_model = create_one_column_cost_model(TestPerColumnStats::new(
            TestMostCommonValues::empty(),
            10,
            0.0,
            Some(TestDistribution::new(vec![(Value::Int32(15), 0.7)])),
        ));
        let expr_tree = bin_op(BinOpType::Lt, col_ref(0), cnst(Value::Int32(15)));
        let expr_tree_rev = bin_op(BinOpType::Geq, cnst(Value::Int32(15)), col_ref(0));
        let schema = Schema::new(vec![]);
        let column_refs = vec![ColumnRef::base_table_column_ref(
            String::from(TABLE1_NAME),
            0,
        )];
        assert_approx_eq::assert_approx_eq!(
            cost_model.get_filter_selectivity(expr_tree, &schema, &column_refs),
            0.6
        );
        assert_approx_eq::assert_approx_eq!(
            cost_model.get_filter_selectivity(expr_tree_rev, &schema, &column_refs),
            0.6
        );
    }

    #[test]
<<<<<<< HEAD
    fn test_colref_lt_constint_no_mcvs_in_range_with_nulls() {
        let cost_model = create_one_column_cost_model(TestPerColumnStats::new(
            TestMostCommonValues::empty(),
            9, // 90% of the values aren't nulls since null_frac = 0.1. if there are 9 distinct non-null values, each will have 0.1 frequency
            0.1,
            Some(TestDistribution::new(vec![(Value::Int32(15), 0.7)])),
        ));
        let expr_tree = bin_op(BinOpType::Lt, col_ref(0), cnst(Value::Int32(15)));
        let expr_tree_rev = bin_op(BinOpType::Geq, cnst(Value::Int32(15)), col_ref(0));
        let schema = Schema::new(vec![]);
        let column_refs = vec![ColumnRef::base_table_column_ref(
            String::from(TABLE1_NAME),
            0,
        )];
        assert_approx_eq::assert_approx_eq!(
            cost_model.get_filter_selectivity(expr_tree, &schema, &column_refs),
            0.6 * 0.9
        );
        assert_approx_eq::assert_approx_eq!(
            cost_model.get_filter_selectivity(expr_tree_rev, &schema, &column_refs),
            0.6 * 0.9
        );
    }

    #[test]
=======
>>>>>>> cd9132c3
    fn test_colref_lt_constint_with_mcvs_in_range_not_at_border() {
        let cost_model = create_one_column_cost_model(TestPerColumnStats::new(
            TestMostCommonValues {
                mcvs: vec![
                    (vec![Some(Value::Int32(6))], 0.05),
                    (vec![Some(Value::Int32(10))], 0.1),
                    (vec![Some(Value::Int32(17))], 0.08),
                    (vec![Some(Value::Int32(25))], 0.07),
                ]
                .into_iter()
                .collect(),
            },
            11, // there are 4 MCVs which together add up to 0.3. With 11 total ndistinct, each remaining value has freq 0.1
            0.0,
            Some(TestDistribution::new(vec![(Value::Int32(15), 0.7)])),
        ));
        let expr_tree = bin_op(BinOpType::Lt, col_ref(0), cnst(Value::Int32(15)));
        let expr_tree_rev = bin_op(BinOpType::Geq, cnst(Value::Int32(15)), col_ref(0));
        let schema = Schema::new(vec![]);
        let column_refs = vec![ColumnRef::base_table_column_ref(
            String::from(TABLE1_NAME),
            0,
        )];
        assert_approx_eq::assert_approx_eq!(
            cost_model.get_filter_selectivity(expr_tree, &schema, &column_refs),
            0.75
        );
        assert_approx_eq::assert_approx_eq!(
            cost_model.get_filter_selectivity(expr_tree_rev, &schema, &column_refs),
            0.75
        );
    }

    #[test]
    fn test_colref_lt_constint_with_mcv_at_border() {
        let cost_model = create_one_column_cost_model(TestPerColumnStats::new(
            TestMostCommonValues {
                mcvs: vec![
                    (vec![Some(Value::Int32(6))], 0.05),
                    (vec![Some(Value::Int32(10))], 0.1),
                    (vec![Some(Value::Int32(15))], 0.08),
                    (vec![Some(Value::Int32(25))], 0.07),
                ]
                .into_iter()
                .collect(),
            },
            11, // there are 4 MCVs which together add up to 0.3. With 11 total ndistinct, each remaining value has freq 0.1
            0.0,
            Some(TestDistribution::new(vec![(Value::Int32(15), 0.7)])),
        ));
        let expr_tree = bin_op(BinOpType::Lt, col_ref(0), cnst(Value::Int32(15)));
        let expr_tree_rev = bin_op(BinOpType::Geq, cnst(Value::Int32(15)), col_ref(0));
        let schema = Schema::new(vec![]);
        let column_refs = vec![ColumnRef::base_table_column_ref(
            String::from(TABLE1_NAME),
            0,
        )];
        assert_approx_eq::assert_approx_eq!(
            cost_model.get_filter_selectivity(expr_tree, &schema, &column_refs),
            0.85
        );
        assert_approx_eq::assert_approx_eq!(
            cost_model.get_filter_selectivity(expr_tree_rev, &schema, &column_refs),
            0.85
        );
    }

    /// I have fewer tests for GT since I'll assume that it uses the same underlying logic as LEQ
    /// The only interesting thing to test is that if there are nulls, those aren't included in GT
    #[test]
    fn test_colref_gt_constint() {
        let cost_model = create_one_column_cost_model(TestPerColumnStats::new(
            TestMostCommonValues::empty(),
            10,
            0.0,
            Some(TestDistribution::new(vec![(Value::Int32(15), 0.7)])),
        ));
        let expr_tree = bin_op(BinOpType::Gt, col_ref(0), cnst(Value::Int32(15)));
        let expr_tree_rev = bin_op(BinOpType::Leq, cnst(Value::Int32(15)), col_ref(0));
        let schema = Schema::new(vec![]);
        let column_refs = vec![ColumnRef::base_table_column_ref(
            String::from(TABLE1_NAME),
            0,
        )];
        assert_approx_eq::assert_approx_eq!(
            cost_model.get_filter_selectivity(expr_tree, &schema, &column_refs),
            1.0 - 0.7
        );
        assert_approx_eq::assert_approx_eq!(
            cost_model.get_filter_selectivity(expr_tree_rev, &schema, &column_refs),
            1.0 - 0.7
        );
    }

    #[test]
<<<<<<< HEAD
    fn test_colref_gt_constint_with_nulls() {
        let cost_model = create_one_column_cost_model(TestPerColumnStats::new(
            TestMostCommonValues::empty(),
            10,
            0.1,
            Some(TestDistribution::new(vec![(Value::Int32(15), 0.7)])),
        ));
        let expr_tree = bin_op(BinOpType::Gt, col_ref(0), cnst(Value::Int32(15)));
        let expr_tree_rev = bin_op(BinOpType::Leq, cnst(Value::Int32(15)), col_ref(0));
        let schema = Schema::new(vec![]);
        let column_refs = vec![ColumnRef::base_table_column_ref(
            String::from(TABLE1_NAME),
            0,
        )];
        assert_approx_eq::assert_approx_eq!(
            cost_model.get_filter_selectivity(expr_tree, &schema, &column_refs),
            (1.0 - 0.7) * 0.9
        );
        assert_approx_eq::assert_approx_eq!(
            cost_model.get_filter_selectivity(expr_tree_rev, &schema, &column_refs),
            (1.0 - 0.7) * 0.9
        );
    }

    /// As with above, I have one test without nulls and one test with nulls
    #[test]
    fn test_colref_geq_constint_no_nulls() {
=======
    fn test_colref_geq_constint() {
>>>>>>> cd9132c3
        let cost_model = create_one_column_cost_model(TestPerColumnStats::new(
            TestMostCommonValues::empty(),
            10,
            0.0,
            Some(TestDistribution::new(vec![(Value::Int32(15), 0.7)])),
        ));
        let expr_tree = bin_op(BinOpType::Geq, col_ref(0), cnst(Value::Int32(15)));
        let expr_tree_rev = bin_op(BinOpType::Lt, cnst(Value::Int32(15)), col_ref(0));
        let schema = Schema::new(vec![]);
        let column_refs = vec![ColumnRef::base_table_column_ref(
            String::from(TABLE1_NAME),
            0,
        )];
        assert_approx_eq::assert_approx_eq!(
            cost_model.get_filter_selectivity(expr_tree, &schema, &column_refs),
            1.0 - 0.6
        );
        assert_approx_eq::assert_approx_eq!(
            cost_model.get_filter_selectivity(expr_tree_rev, &schema, &column_refs),
            1.0 - 0.6
        );
    }

    #[test]
<<<<<<< HEAD
    fn test_colref_geq_constint_with_nulls() {
        let cost_model = create_one_column_cost_model(TestPerColumnStats::new(
            TestMostCommonValues::empty(),
            9, // 90% of the values aren't nulls since null_frac = 0.1. if there are 9 distinct non-null values, each will have 0.1 frequency
            0.1,
            Some(TestDistribution::new(vec![(Value::Int32(15), 0.7)])),
        ));
        let expr_tree = bin_op(BinOpType::Geq, col_ref(0), cnst(Value::Int32(15)));
        let expr_tree_rev = bin_op(BinOpType::Lt, cnst(Value::Int32(15)), col_ref(0));
        let schema = Schema::new(vec![]);
        let column_refs = vec![ColumnRef::base_table_column_ref(
            String::from(TABLE1_NAME),
            0,
        )];
        // we have to add 0.1 since it's Geq
        assert_approx_eq::assert_approx_eq!(
            cost_model.get_filter_selectivity(expr_tree, &schema, &column_refs),
            (1.0 - 0.7 + 0.1) * 0.9
        );
        assert_approx_eq::assert_approx_eq!(
            cost_model.get_filter_selectivity(expr_tree_rev, &schema, &column_refs),
            (1.0 - 0.7 + 0.1) * 0.9
        );
    }

    #[test]
=======
>>>>>>> cd9132c3
    fn test_and() {
        let cost_model = create_one_column_cost_model(TestPerColumnStats::new(
            TestMostCommonValues {
                mcvs: vec![
                    (vec![Some(Value::Int32(1))], 0.3),
                    (vec![Some(Value::Int32(5))], 0.5),
                    (vec![Some(Value::Int32(8))], 0.2),
                ]
                .into_iter()
                .collect(),
            },
            0,
            0.0,
            Some(TestDistribution::empty()),
        ));
        let eq1 = bin_op(BinOpType::Eq, col_ref(0), cnst(Value::Int32(1)));
        let eq5 = bin_op(BinOpType::Eq, col_ref(0), cnst(Value::Int32(5)));
        let eq8 = bin_op(BinOpType::Eq, col_ref(0), cnst(Value::Int32(8)));
        let expr_tree = log_op(LogOpType::And, vec![eq1.clone(), eq5.clone(), eq8.clone()]);
        let expr_tree_shift1 = log_op(LogOpType::And, vec![eq5.clone(), eq8.clone(), eq1.clone()]);
        let expr_tree_shift2 = log_op(LogOpType::And, vec![eq8.clone(), eq1.clone(), eq5.clone()]);
        let schema = Schema::new(vec![]);
        let column_refs = vec![ColumnRef::base_table_column_ref(
            String::from(TABLE1_NAME),
            0,
        )];
        assert_approx_eq::assert_approx_eq!(
            cost_model.get_filter_selectivity(expr_tree, &schema, &column_refs),
            0.03
        );
        assert_approx_eq::assert_approx_eq!(
            cost_model.get_filter_selectivity(expr_tree_shift1, &schema, &column_refs),
            0.03
        );
        assert_approx_eq::assert_approx_eq!(
            cost_model.get_filter_selectivity(expr_tree_shift2, &schema, &column_refs),
            0.03
        );
    }

    #[test]
    fn test_or() {
        let cost_model = create_one_column_cost_model(TestPerColumnStats::new(
            TestMostCommonValues {
                mcvs: vec![
                    (vec![Some(Value::Int32(1))], 0.3),
                    (vec![Some(Value::Int32(5))], 0.5),
                    (vec![Some(Value::Int32(8))], 0.2),
                ]
                .into_iter()
                .collect(),
            },
            0,
            0.0,
            Some(TestDistribution::empty()),
        ));
        let eq1 = bin_op(BinOpType::Eq, col_ref(0), cnst(Value::Int32(1)));
        let eq5 = bin_op(BinOpType::Eq, col_ref(0), cnst(Value::Int32(5)));
        let eq8 = bin_op(BinOpType::Eq, col_ref(0), cnst(Value::Int32(8)));
        let expr_tree = log_op(LogOpType::Or, vec![eq1.clone(), eq5.clone(), eq8.clone()]);
        let expr_tree_shift1 = log_op(LogOpType::Or, vec![eq5.clone(), eq8.clone(), eq1.clone()]);
        let expr_tree_shift2 = log_op(LogOpType::Or, vec![eq8.clone(), eq1.clone(), eq5.clone()]);
        let schema = Schema::new(vec![]);
        let column_refs = vec![ColumnRef::base_table_column_ref(
            String::from(TABLE1_NAME),
            0,
        )];
        assert_approx_eq::assert_approx_eq!(
            cost_model.get_filter_selectivity(expr_tree, &schema, &column_refs),
            0.72
        );
        assert_approx_eq::assert_approx_eq!(
            cost_model.get_filter_selectivity(expr_tree_shift1, &schema, &column_refs),
            0.72
        );
        assert_approx_eq::assert_approx_eq!(
            cost_model.get_filter_selectivity(expr_tree_shift2, &schema, &column_refs),
            0.72
        );
    }

    #[test]
    fn test_not() {
        let cost_model = create_one_column_cost_model(TestPerColumnStats::new(
            TestMostCommonValues::new(vec![(Value::Int32(1), 0.3)]),
            0,
            0.0,
            Some(TestDistribution::empty()),
        ));
        let expr_tree = un_op(
            UnOpType::Not,
            bin_op(BinOpType::Eq, col_ref(0), cnst(Value::Int32(1))),
        );
        let schema = Schema::new(vec![]);
        let column_refs = vec![ColumnRef::base_table_column_ref(
            String::from(TABLE1_NAME),
<<<<<<< HEAD
            0,
        )];
        assert_approx_eq::assert_approx_eq!(
            cost_model.get_filter_selectivity(expr_tree, &schema, &column_refs),
            0.7
        );
    }

    #[test]
    fn test_not_with_nulls() {
        let cost_model = create_one_column_cost_model(TestPerColumnStats::new(
            TestMostCommonValues::new(vec![(Value::Int32(1), 0.3)]),
            0,
            0.1,
            Some(TestDistribution::empty()),
        ));
        let expr_tree = un_op(
            UnOpType::Not,
            bin_op(BinOpType::Eq, col_ref(0), cnst(Value::Int32(1))),
        );
        let schema = Schema::new(vec![]);
        let column_refs = vec![ColumnRef::base_table_column_ref(
            String::from(TABLE1_NAME),
            0,
        )];
        // not doesn't care about nulls. it just reverses the selectivity
        // for instance, != _will not_ include nulls but "NOT ==" _will_ include nulls
=======
            0,
        )];
>>>>>>> cd9132c3
        assert_approx_eq::assert_approx_eq!(
            cost_model.get_filter_selectivity(expr_tree, &schema, &column_refs),
            0.7
        );
    }

    // I didn't test any non-unique cases with filter. The non-unique tests without filter should cover that

    #[test]
    fn test_colref_eq_cast_value() {
        let cost_model = create_one_column_cost_model(TestPerColumnStats::new(
            TestMostCommonValues::new(vec![(Value::Int32(1), 0.3)]),
            0,
            0.1,
            Some(TestDistribution::empty()),
        ));
        let expr_tree = bin_op(
            BinOpType::Eq,
            col_ref(0),
            cast(cnst(Value::Int64(1)), DataType::Int32),
        );
        let expr_tree_rev = bin_op(
            BinOpType::Eq,
            cast(cnst(Value::Int64(1)), DataType::Int32),
            col_ref(0),
        );
        let schema = Schema::new(vec![]);
        let column_refs = vec![ColumnRef::base_table_column_ref(
            String::from(TABLE1_NAME),
            0,
        )];
        assert_approx_eq::assert_approx_eq!(
            cost_model.get_filter_selectivity(expr_tree, &schema, &column_refs),
            0.3
        );
        assert_approx_eq::assert_approx_eq!(
            cost_model.get_filter_selectivity(expr_tree_rev, &schema, &column_refs),
            0.3
        );
    }

    #[test]
    fn test_cast_colref_eq_value() {
        let cost_model = create_one_column_cost_model(TestPerColumnStats::new(
            TestMostCommonValues::new(vec![(Value::Int32(1), 0.3)]),
            0,
            0.1,
            Some(TestDistribution::empty()),
        ));
        let expr_tree = bin_op(
            BinOpType::Eq,
            cast(col_ref(0), DataType::Int64),
            cnst(Value::Int64(1)),
        );
        let expr_tree_rev = bin_op(
            BinOpType::Eq,
            cnst(Value::Int64(1)),
            cast(col_ref(0), DataType::Int64),
        );
        let schema = Schema::new(vec![Field {
            name: String::from(""),
            typ: ConstantType::Int32,
            nullable: false,
        }]);
        let column_refs = vec![ColumnRef::base_table_column_ref(
            String::from(TABLE1_NAME),
            0,
        )];
        assert_approx_eq::assert_approx_eq!(
            cost_model.get_filter_selectivity(expr_tree, &schema, &column_refs),
            0.3
        );
        assert_approx_eq::assert_approx_eq!(
            cost_model.get_filter_selectivity(expr_tree_rev, &schema, &column_refs),
            0.3
        );
    }

    /// In this case, we should leave the Cast as is.
    ///
    /// Note that the test only checks the selectivity and thus doesn't explicitly test that the
    /// Cast is indeed left as is. However, if get_filter_selectivity() doesn't crash, that's a
    /// pretty good signal that the Cast was left as is.
    #[test]
    fn test_cast_colref_eq_colref() {
        let cost_model = create_one_column_cost_model(TestPerColumnStats::new(
            TestMostCommonValues::new(vec![]),
            0,
            0.0,
            Some(TestDistribution::empty()),
        ));
        let expr_tree = bin_op(BinOpType::Eq, cast(col_ref(0), DataType::Int64), col_ref(1));
        let expr_tree_rev = bin_op(BinOpType::Eq, col_ref(1), cast(col_ref(0), DataType::Int64));
        let schema = Schema::new(vec![
            Field {
                name: String::from(""),
                typ: ConstantType::Int32,
                nullable: false,
            },
            Field {
                name: String::from(""),
                typ: ConstantType::Int64,
                nullable: false,
            },
        ]);
        let column_refs = vec![ColumnRef::base_table_column_ref(
            String::from(TABLE1_NAME),
            0,
        )];
        assert_approx_eq::assert_approx_eq!(
            cost_model.get_filter_selectivity(expr_tree, &schema, &column_refs),
            DEFAULT_EQ_SEL
        );
        assert_approx_eq::assert_approx_eq!(
            cost_model.get_filter_selectivity(expr_tree_rev, &schema, &column_refs),
            DEFAULT_EQ_SEL
        );
    }
}<|MERGE_RESOLUTION|>--- conflicted
+++ resolved
@@ -651,34 +651,6 @@
         );
     }
 
-<<<<<<< HEAD
-    #[test]
-    fn test_colref_eq_constint_not_in_mcv_with_nulls() {
-        let cost_model = create_one_column_cost_model(TestPerColumnStats::new(
-            TestMostCommonValues::new(vec![(Value::Int32(1), 0.2), (Value::Int32(3), 0.44)]),
-            5,
-            0.03,
-            Some(TestDistribution::empty()),
-        ));
-        let expr_tree = bin_op(BinOpType::Eq, col_ref(0), cnst(Value::Int32(2)));
-        let expr_tree_rev = bin_op(BinOpType::Eq, cnst(Value::Int32(2)), col_ref(0));
-        let schema = Schema::new(vec![]);
-        let column_refs = vec![ColumnRef::base_table_column_ref(
-            String::from(TABLE1_NAME),
-            0,
-        )];
-        assert_approx_eq::assert_approx_eq!(
-            cost_model.get_filter_selectivity(expr_tree, &schema, &column_refs),
-            0.11
-        );
-        assert_approx_eq::assert_approx_eq!(
-            cost_model.get_filter_selectivity(expr_tree_rev, &schema, &column_refs),
-            0.11
-        );
-    }
-
-=======
->>>>>>> cd9132c3
     /// I only have one test for NEQ since I'll assume that it uses the same underlying logic as EQ
     #[test]
     fn test_colref_neq_constint_in_mcv() {
@@ -731,34 +703,6 @@
     }
 
     #[test]
-<<<<<<< HEAD
-    fn test_colref_leq_constint_no_mcvs_in_range_with_nulls() {
-        let cost_model = create_one_column_cost_model(TestPerColumnStats::new(
-            TestMostCommonValues::empty(),
-            10,
-            0.1,
-            Some(TestDistribution::new(vec![(Value::Int32(15), 0.7)])),
-        ));
-        let expr_tree = bin_op(BinOpType::Leq, col_ref(0), cnst(Value::Int32(15)));
-        let expr_tree_rev = bin_op(BinOpType::Gt, cnst(Value::Int32(15)), col_ref(0));
-        let schema = Schema::new(vec![]);
-        let column_refs = vec![ColumnRef::base_table_column_ref(
-            String::from(TABLE1_NAME),
-            0,
-        )];
-        assert_approx_eq::assert_approx_eq!(
-            cost_model.get_filter_selectivity(expr_tree, &schema, &column_refs),
-            0.7 * 0.9
-        );
-        assert_approx_eq::assert_approx_eq!(
-            cost_model.get_filter_selectivity(expr_tree_rev, &schema, &column_refs),
-            0.7 * 0.9
-        );
-    }
-
-    #[test]
-=======
->>>>>>> cd9132c3
     fn test_colref_leq_constint_with_mcvs_in_range_not_at_border() {
         let cost_model = create_one_column_cost_model(TestPerColumnStats::new(
             TestMostCommonValues {
@@ -848,34 +792,6 @@
     }
 
     #[test]
-<<<<<<< HEAD
-    fn test_colref_lt_constint_no_mcvs_in_range_with_nulls() {
-        let cost_model = create_one_column_cost_model(TestPerColumnStats::new(
-            TestMostCommonValues::empty(),
-            9, // 90% of the values aren't nulls since null_frac = 0.1. if there are 9 distinct non-null values, each will have 0.1 frequency
-            0.1,
-            Some(TestDistribution::new(vec![(Value::Int32(15), 0.7)])),
-        ));
-        let expr_tree = bin_op(BinOpType::Lt, col_ref(0), cnst(Value::Int32(15)));
-        let expr_tree_rev = bin_op(BinOpType::Geq, cnst(Value::Int32(15)), col_ref(0));
-        let schema = Schema::new(vec![]);
-        let column_refs = vec![ColumnRef::base_table_column_ref(
-            String::from(TABLE1_NAME),
-            0,
-        )];
-        assert_approx_eq::assert_approx_eq!(
-            cost_model.get_filter_selectivity(expr_tree, &schema, &column_refs),
-            0.6 * 0.9
-        );
-        assert_approx_eq::assert_approx_eq!(
-            cost_model.get_filter_selectivity(expr_tree_rev, &schema, &column_refs),
-            0.6 * 0.9
-        );
-    }
-
-    #[test]
-=======
->>>>>>> cd9132c3
     fn test_colref_lt_constint_with_mcvs_in_range_not_at_border() {
         let cost_model = create_one_column_cost_model(TestPerColumnStats::new(
             TestMostCommonValues {
@@ -971,40 +887,10 @@
     }
 
     #[test]
-<<<<<<< HEAD
-    fn test_colref_gt_constint_with_nulls() {
+    fn test_colref_geq_constint() {
         let cost_model = create_one_column_cost_model(TestPerColumnStats::new(
             TestMostCommonValues::empty(),
             10,
-            0.1,
-            Some(TestDistribution::new(vec![(Value::Int32(15), 0.7)])),
-        ));
-        let expr_tree = bin_op(BinOpType::Gt, col_ref(0), cnst(Value::Int32(15)));
-        let expr_tree_rev = bin_op(BinOpType::Leq, cnst(Value::Int32(15)), col_ref(0));
-        let schema = Schema::new(vec![]);
-        let column_refs = vec![ColumnRef::base_table_column_ref(
-            String::from(TABLE1_NAME),
-            0,
-        )];
-        assert_approx_eq::assert_approx_eq!(
-            cost_model.get_filter_selectivity(expr_tree, &schema, &column_refs),
-            (1.0 - 0.7) * 0.9
-        );
-        assert_approx_eq::assert_approx_eq!(
-            cost_model.get_filter_selectivity(expr_tree_rev, &schema, &column_refs),
-            (1.0 - 0.7) * 0.9
-        );
-    }
-
-    /// As with above, I have one test without nulls and one test with nulls
-    #[test]
-    fn test_colref_geq_constint_no_nulls() {
-=======
-    fn test_colref_geq_constint() {
->>>>>>> cd9132c3
-        let cost_model = create_one_column_cost_model(TestPerColumnStats::new(
-            TestMostCommonValues::empty(),
-            10,
             0.0,
             Some(TestDistribution::new(vec![(Value::Int32(15), 0.7)])),
         ));
@@ -1026,35 +912,6 @@
     }
 
     #[test]
-<<<<<<< HEAD
-    fn test_colref_geq_constint_with_nulls() {
-        let cost_model = create_one_column_cost_model(TestPerColumnStats::new(
-            TestMostCommonValues::empty(),
-            9, // 90% of the values aren't nulls since null_frac = 0.1. if there are 9 distinct non-null values, each will have 0.1 frequency
-            0.1,
-            Some(TestDistribution::new(vec![(Value::Int32(15), 0.7)])),
-        ));
-        let expr_tree = bin_op(BinOpType::Geq, col_ref(0), cnst(Value::Int32(15)));
-        let expr_tree_rev = bin_op(BinOpType::Lt, cnst(Value::Int32(15)), col_ref(0));
-        let schema = Schema::new(vec![]);
-        let column_refs = vec![ColumnRef::base_table_column_ref(
-            String::from(TABLE1_NAME),
-            0,
-        )];
-        // we have to add 0.1 since it's Geq
-        assert_approx_eq::assert_approx_eq!(
-            cost_model.get_filter_selectivity(expr_tree, &schema, &column_refs),
-            (1.0 - 0.7 + 0.1) * 0.9
-        );
-        assert_approx_eq::assert_approx_eq!(
-            cost_model.get_filter_selectivity(expr_tree_rev, &schema, &column_refs),
-            (1.0 - 0.7 + 0.1) * 0.9
-        );
-    }
-
-    #[test]
-=======
->>>>>>> cd9132c3
     fn test_and() {
         let cost_model = create_one_column_cost_model(TestPerColumnStats::new(
             TestMostCommonValues {
@@ -1151,38 +1008,8 @@
         let schema = Schema::new(vec![]);
         let column_refs = vec![ColumnRef::base_table_column_ref(
             String::from(TABLE1_NAME),
-<<<<<<< HEAD
-            0,
-        )];
-        assert_approx_eq::assert_approx_eq!(
-            cost_model.get_filter_selectivity(expr_tree, &schema, &column_refs),
-            0.7
-        );
-    }
-
-    #[test]
-    fn test_not_with_nulls() {
-        let cost_model = create_one_column_cost_model(TestPerColumnStats::new(
-            TestMostCommonValues::new(vec![(Value::Int32(1), 0.3)]),
-            0,
-            0.1,
-            Some(TestDistribution::empty()),
-        ));
-        let expr_tree = un_op(
-            UnOpType::Not,
-            bin_op(BinOpType::Eq, col_ref(0), cnst(Value::Int32(1))),
-        );
-        let schema = Schema::new(vec![]);
-        let column_refs = vec![ColumnRef::base_table_column_ref(
-            String::from(TABLE1_NAME),
-            0,
-        )];
-        // not doesn't care about nulls. it just reverses the selectivity
-        // for instance, != _will not_ include nulls but "NOT ==" _will_ include nulls
-=======
-            0,
-        )];
->>>>>>> cd9132c3
+            0,
+        )];
         assert_approx_eq::assert_approx_eq!(
             cost_model.get_filter_selectivity(expr_tree, &schema, &column_refs),
             0.7
