--- conflicted
+++ resolved
@@ -1,10 +1,6 @@
 use crate::{
     cascades::{CascadesOptimizer, RelNodeContext},
-<<<<<<< HEAD
     nodes::{ArcPredNode, NodeType, PlanNode, Value},
-=======
-    rel_node::{RelNodeTyp, Value},
->>>>>>> 29647f20
 };
 
 /// The statistics of a group.
@@ -17,43 +13,30 @@
 #[derive(Default, Clone, Debug, PartialOrd, PartialEq)]
 pub struct Cost(pub Vec<f64>);
 
-<<<<<<< HEAD
-pub trait CostModel<T: NodeType>: 'static + Send + Sync {
-    fn compute_cost(
-        &self,
-        node: &T,
-        predicates: &[ArcPredNode<T>],
-        children_costs: &[Cost],
-=======
 pub trait CostModel<T: RelNodeTyp>: 'static + Send + Sync {
     /// Compute the cost of a single operation
     fn compute_operation_cost(
         &self,
         node: &T,
         data: &Option<Value>,
-        children: &[Option<&Statistics>],
+        children_stat: &[Option<&Statistics>],
+        predicates: &[ArcPredNode<T>],
         children_cost: &[Cost],
->>>>>>> 29647f20
         context: Option<RelNodeContext>,
         optimizer: Option<&CascadesOptimizer<T>>,
     ) -> Cost;
 
-<<<<<<< HEAD
-    // TODO: Rename—confusing w/ predicates
-    fn compute_plan_node_cost(&self, node: &PlanNode<T>) -> Cost;
-=======
     /// Derive the statistics of a single operation
     fn derive_statistics(
         &self,
         node: &T,
-        data: &Option<Value>,
-        children: &[&Statistics],
+        children_stat: &[&Statistics],
+        predicates: &[ArcPredNode<T>],
         context: Option<RelNodeContext>,
         optimizer: Option<&CascadesOptimizer<T>>,
     ) -> Statistics;
 
     fn explain_cost(&self, cost: &Cost) -> String;
->>>>>>> 29647f20
 
     fn explain_statistics(&self, cost: &Statistics) -> String;
 
