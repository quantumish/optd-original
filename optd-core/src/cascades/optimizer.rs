--- conflicted
+++ resolved
@@ -16,12 +16,7 @@
     nodes::{ArcPlanNode, ArcPredNode, NodeType, PlanNodeMeta, PredNode},
     optimizer::Optimizer,
     property::{PropertyBuilder, PropertyBuilderAny},
-<<<<<<< HEAD
     rules::{Rule, RuleMatcher},
-=======
-    rel_node::{RelNodeMeta, RelNodeMetaMap, RelNodeRef, RelNodeTyp},
-    rules::RuleWrapper,
->>>>>>> 29647f20
 };
 
 use super::{
@@ -172,7 +167,6 @@
         self.state.write().unwrap().explored_groups.insert(group_id);
     }
 
-<<<<<<< HEAD
     // TODO: Consider introducing a distinction between getting physical and logical exprs?
     pub fn get_all_exprs_in_group(&self, group_id: GroupId) -> Vec<ExprId> {
         self.state
@@ -180,7 +174,30 @@
             .unwrap()
             .memo
             .get_all_exprs_in_group(group_id)
-=======
+    }
+
+    pub fn get_expr_memoed(&self, expr_id: ExprId) -> RelMemoNodeRef<T> {
+        self.state.read().unwrap().memo.get_expr_memoed(expr_id)
+    }
+
+    pub fn transformation_rules(&self) -> &Arc<[(RuleId, Arc<dyn Rule<T, Self>>)]> {
+        &self.transformation_rules
+    }
+
+    pub fn implementation_rules(&self) -> &Arc<[(RuleId, Arc<dyn Rule<T, Self>>)]> {
+        &self.implementation_rules
+    }
+
+    pub fn is_rule_applied(&self, expr_id: ExprId, rule_id: RuleId) -> bool {
+        self.state
+            .read()
+            .unwrap()
+            .applied_rules
+            .get(&expr_id)
+            .map(|rules| rules.contains(&rule_id))
+            .unwrap_or(false)
+    }
+
     pub fn dump(&self) {
         for group_id in self.memo.get_all_group_ids() {
             let winner_str = match self.memo.get_group_info(group_id).winner {
@@ -215,149 +232,12 @@
                 println!("  expr_id={} | {}", expr_id, memo_node);
             }
         }
->>>>>>> 29647f20
-    }
-
-    pub fn get_expr_memoed(&self, expr_id: ExprId) -> RelMemoNodeRef<T> {
-        self.state.read().unwrap().memo.get_expr_memoed(expr_id)
-    }
-
-    pub fn transformation_rules(&self) -> &Arc<[(RuleId, Arc<dyn Rule<T, Self>>)]> {
-        &self.transformation_rules
-    }
-
-    pub fn implementation_rules(&self) -> &Arc<[(RuleId, Arc<dyn Rule<T, Self>>)]> {
-        &self.implementation_rules
-    }
-
-<<<<<<< HEAD
-    pub fn is_rule_applied(&self, expr_id: ExprId, rule_id: RuleId) -> bool {
-        self.state
-            .read()
-            .unwrap()
-            .applied_rules
-            .get(&expr_id)
-            .map(|rules| rules.contains(&rule_id))
-            .unwrap_or(false)
-    }
-
-    pub fn mark_rule_applied(&self, expr_id: ExprId, rule_id: RuleId) {
-        self.state
-            .write()
-            .unwrap()
-            .applied_rules
-            .entry(expr_id)
-            .or_insert_with(HashSet::new)
-            .insert(rule_id);
-    }
-
-    pub fn get_next_task_id(&self) -> usize {
-        self.task_counter.fetch_add(1, Ordering::AcqRel) // TODO: think about ordering
-=======
-    /// Gets the group binding.
-    pub fn step_get_optimize_rel(
-        &self,
-        group_id: GroupId,
-        meta: &mut Option<RelNodeMetaMap>,
-    ) -> Result<RelNodeRef<T>> {
-        let res = self
-            .memo
-            .get_best_group_binding(group_id, |node, group_id, info| {
-                if let Some(meta) = meta {
-                    let node = node.as_ref() as *const _ as usize;
-                    let node_meta = RelNodeMeta::new(
-                        group_id,
-                        info.total_weighted_cost,
-                        info.total_cost.clone(),
-                        info.statistics.clone(),
-                        self.cost.explain_cost(&info.total_cost),
-                        self.cost.explain_statistics(&info.statistics),
-                    );
-                    meta.insert(node, node_meta);
-                }
-            });
-        if res.is_err() && cfg!(debug_assertions) {
-            self.dump();
-        }
-        res
-    }
-
-    fn fire_optimize_tasks(&mut self, group_id: GroupId) -> Result<()> {
-        trace!(event = "fire_optimize_tasks", root_group_id = %group_id);
-        self.tasks
-            .push_back(Box::new(OptimizeGroupTask::new(group_id)));
-        // get the task from the stack
-        self.ctx.budget_used = false;
-        let plan_space_begin = self.memo.compute_plan_space();
-        let mut iter = 0;
-        while let Some(task) = self.tasks.pop_back() {
-            let new_tasks = task.execute(self)?;
-            self.tasks.extend(new_tasks);
-            iter += 1;
-            if !self.ctx.budget_used {
-                let plan_space = self.memo.compute_plan_space();
-                if let Some(partial_explore_space) = self.prop.partial_explore_space {
-                    if plan_space - plan_space_begin > partial_explore_space {
-                        println!(
-                            "plan space size budget used, not applying logical rules any more. current plan space: {}",
-                            plan_space
-                        );
-                        self.ctx.budget_used = true;
-                        if self.prop.panic_on_budget {
-                            panic!("plan space size budget used");
-                        }
-                    }
-                } else if let Some(partial_explore_iter) = self.prop.partial_explore_iter {
-                    if iter >= partial_explore_iter {
-                        println!(
-                            "plan explore iter budget used, not applying logical rules any more. current plan space: {}",
-                            plan_space
-                        );
-                        self.ctx.budget_used = true;
-                        if self.prop.panic_on_budget {
-                            panic!("plan space size budget used");
-                        }
-                    }
-                }
-            }
-        }
-        Ok(())
     }
 
     fn optimize_inner(&mut self, root_rel: RelNodeRef<T>) -> Result<RelNodeRef<T>> {
         let (group_id, _) = self.add_new_expr(root_rel);
         self.fire_optimize_tasks(group_id)?;
-        self.memo.get_best_group_binding(group_id, |_, _, _| {})
->>>>>>> 29647f20
-    }
-
-    pub fn reset_task_id(&self) {
-        self.task_counter.store(0, Ordering::Release); // TODO: think about ordering
-    }
-
-    pub fn add_expr_to_new_group(&self, expr: ArcPlanNode<T>) -> (GroupId, ExprId) {
-        self.state.write().unwrap().memo.add_new_expr(expr) // TODO: match optim/memo naming
-    }
-
-    pub fn add_expr_to_group(&self, expr: ArcPlanNode<T>, group_id: GroupId) -> ExprId {
-        // TODO: match optim/memo naming
-        self.state
-            .write()
-            .unwrap()
-            .memo
-            .add_expr_to_group(expr, group_id)
-    }
-
-    pub fn get_expr_info(&self, expr: ArcPlanNode<T>) -> (GroupId, ExprId) {
-        self.state.read().unwrap().memo.get_expr_info(expr)
-    }
-
-    pub fn get_pred_node(&self, pred_id: PredId) -> ArcPredNode<T> {
-        self.state
-            .read()
-            .unwrap()
-            .memo
-            .get_pred_from_pred_id(pred_id)
+        self.memo.get_best_group_binding(group_id, &mut None)
     }
 
     pub fn resolve_group_id(&self, root_rel: ArcPlanNode<T>) -> GroupId {
@@ -444,32 +324,28 @@
             .get_best_group_binding(group_id, meta)
     }
 
-    pub fn step_optimize_group(&self, root_group_id: GroupId) -> Result<()> {
-        let tasks_empty = self.tasks.lock().unwrap().is_empty();
-
-        self.reset_task_id();
-
-        if tasks_empty {
-            self.push_task(get_initial_task(self.get_next_task_id(), root_group_id));
-        }
-
-        // Run single-threaded search
-        while let Some(task) = self.pop_task() {
-            task.execute(self);
-        }
-
-        Ok(())
-    }
-
-    pub fn step_optimize_rel(&self, root_rel: ArcPlanNode<T>) -> Result<GroupId> {
-        let root_rel_2 = root_rel.clone(); // todo remove
-        let (root_group_id, _) = self.add_expr_to_new_group(root_rel);
-        trace!("Optimizing query plan {}", root_rel_2);
-        self.step_optimize_group(root_group_id)?;
-        Ok(root_group_id)
-    }
-
-<<<<<<< HEAD
+    pub(super) fn mark_expr_explored(&mut self, expr_id: ExprId) {
+        self.explored_expr.insert(expr_id);
+    }
+
+    pub(super) fn unmark_expr_explored(&mut self, expr_id: ExprId) {
+        self.explored_expr.remove(&expr_id);
+    }
+
+    pub(super) fn is_rule_fired(&self, group_expr_id: ExprId, rule_id: RuleId) -> bool {
+        self.fired_rules
+            .get(&group_expr_id)
+            .map(|rules| rules.contains(&rule_id))
+            .unwrap_or(false)
+    }
+
+    pub(super) fn mark_rule_fired(&mut self, group_expr_id: ExprId, rule_id: RuleId) {
+        self.fired_rules
+            .entry(group_expr_id)
+            .or_default()
+            .insert(rule_id);
+    }
+
     fn optimize_inner(&self, root_rel: ArcPlanNode<T>) -> Result<ArcPlanNode<T>> {
         let root_group_id = self.step_optimize_rel(root_rel)?;
         self.state
@@ -479,8 +355,6 @@
             .get_best_group_binding(root_group_id, &mut None)
     }
 
-=======
->>>>>>> 29647f20
     pub fn memo(&self) -> &Memo<T> {
         // &self.state.read().unwrap().memo
         unimplemented!()
