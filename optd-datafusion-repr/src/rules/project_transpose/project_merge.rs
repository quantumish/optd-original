--- conflicted
+++ resolved
@@ -3,14 +3,7 @@
 use optd_core::rules::{Rule, RuleMatcher};
 use optd_core::{nodes::PlanNode, optimizer::Optimizer};
 
-<<<<<<< HEAD
-use crate::plan_nodes::{DfNodeType, DfReprPlanNode, ListPred, LogicalProjection, DfReprPlanNode};
-=======
-use crate::plan_nodes::{
-    ColumnRefExpr, ExprList, LogicalProjection, OptRelNode, OptRelNodeTyp, PlanNode,
-};
-use crate::properties::schema::SchemaPropertyBuilder;
->>>>>>> 6684251f
+use crate::plan_nodes::{DfNodeType, DfReprPlanNode, DfReprPlanNode, ListPred, LogicalProjection};
 use crate::rules::macros::define_rule;
 
 use super::project_transpose_common::ProjectionMapping;
@@ -88,7 +81,7 @@
 
     use crate::{
         plan_nodes::{
-            ColumnRefPred, DfNodeType, ListPred, LogicalProjection, LogicalScan, DfReprPlanNode,
+            ColumnRefPred, DfNodeType, DfReprPlanNode, ListPred, LogicalProjection, LogicalScan,
         },
         rules::ProjectMergeRule,
         testing::new_test_optimizer,
