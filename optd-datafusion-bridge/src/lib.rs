--- conflicted
+++ resolved
@@ -20,8 +20,8 @@
 use optd_core::cascades::BindingType;
 use optd_datafusion_repr::{
     plan_nodes::{
-        ConstantType, DfReprPlanNode, ArcDfPlanNode, DfNodeType, PhysicalHashJoin,
-        PhysicalNestedLoopJoin, DfReprPlanNode,
+        ArcDfPlanNode, ConstantType, DfNodeType, DfReprPlanNode, DfReprPlanNode, PhysicalHashJoin,
+        PhysicalNestedLoopJoin,
     },
     properties::schema::Catalog,
     DatafusionOptimizer,
@@ -122,12 +122,8 @@
     Join(Box<Self>, Box<Self>),
 }
 
-<<<<<<< HEAD
+#[allow(dead_code)]
 fn get_join_order(rel_node: ArcDfPlanNode) -> Option<JoinOrder> {
-=======
-#[allow(dead_code)]
-fn get_join_order(rel_node: OptRelNodeRef) -> Option<JoinOrder> {
->>>>>>> 6684251f
     match rel_node.typ {
         DfNodeType::PhysicalHashJoin(_) => {
             let join = PhysicalHashJoin::from_rel_node(rel_node.clone()).unwrap();
