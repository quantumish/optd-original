--- conflicted
+++ resolved
@@ -44,13 +44,8 @@
 // mod expand;
 
 pub struct DatafusionOptimizer {
-<<<<<<< HEAD
-    hueristic_optimizer: HeuristicsOptimizer<DfNodeType>,
+    heuristic_optimizer: HeuristicsOptimizer<DfNodeType>,
     cascades_optimizer: CascadesOptimizer<DfNodeType>,
-=======
-    heuristic_optimizer: HeuristicsOptimizer<OptRelNodeTyp>,
-    cascades_optimizer: CascadesOptimizer<OptRelNodeTyp>,
->>>>>>> 6684251f
     pub runtime_statistics: RuntimeAdaptionStorage,
     enable_adaptive: bool,
     enable_heuristic: bool,
@@ -77,13 +72,8 @@
         &self.cascades_optimizer
     }
 
-<<<<<<< HEAD
-    pub fn optd_hueristic_optimizer(&self) -> &HeuristicsOptimizer<DfNodeType> {
-        &self.hueristic_optimizer
-=======
-    pub fn optd_hueristic_optimizer(&self) -> &HeuristicsOptimizer<OptRelNodeTyp> {
+    pub fn optd_heuristic_optimizer(&self) -> &HeuristicsOptimizer<DfNodeType> {
         &self.heuristic_optimizer
->>>>>>> 6684251f
     }
 
     pub fn optd_optimizer_mut(&mut self) -> &mut CascadesOptimizer<DfNodeType> {
@@ -221,13 +211,8 @@
         // }
     }
 
-<<<<<<< HEAD
     pub fn heuristic_optimize(&mut self, root_rel: ArcDfPlanNode) -> ArcDfPlanNode {
-        self.hueristic_optimizer
-=======
-    pub fn heuristic_optimize(&mut self, root_rel: OptRelNodeRef) -> OptRelNodeRef {
         self.heuristic_optimizer
->>>>>>> 6684251f
             .optimize(root_rel)
             .expect("heuristics returns error")
     }
