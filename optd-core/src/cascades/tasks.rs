--- conflicted
+++ resolved
@@ -1,12 +1,8 @@
 use optimize_group::OptimizeGroupTask;
 
-<<<<<<< HEAD
 use crate::nodes::NodeType;
-=======
-use crate::rel_node::RelNodeTyp;
 
 use super::{CascadesOptimizer, Memo};
->>>>>>> 70059489
 
 mod apply_rule;
 mod explore_expr;
@@ -17,11 +13,10 @@
 
 use super::{CascadesOptimizer, GroupId};
 
-pub trait Task<T: NodeType>: 'static + Send + Sync {
-    fn execute(&self, optimizer: &CascadesOptimizer<T>);
+pub trait Task<T: NodeType, M: Memo<T>>: 'static + Send + Sync {
+    fn execute(&self, optimizer: &CascadesOptimizer<T, M>);
 }
 
-<<<<<<< HEAD
 pub fn get_initial_task<T: NodeType>(
     initial_task_id: usize,
     root_group_id: GroupId,
@@ -32,9 +27,4 @@
         root_group_id,
         None,
     ))
-=======
-pub trait Task<T: RelNodeTyp, M: Memo<T>>: 'static + Send + Sync {
-    fn execute(&self, optimizer: &mut CascadesOptimizer<T, M>) -> Result<Vec<Box<dyn Task<T, M>>>>;
-    fn describe(&self) -> String;
->>>>>>> 70059489
 }