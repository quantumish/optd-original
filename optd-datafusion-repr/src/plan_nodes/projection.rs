--- conflicted
+++ resolved
@@ -27,9 +27,6 @@
     ]
 );
 
-<<<<<<< HEAD
-#[derive(Clone, Debug)]
-=======
 /// This struct holds the mapping from original columns to projected columns.
 ///
 /// # Example
@@ -42,7 +39,7 @@
 /// The computed projection mapping is:
 /// #2 -> #0
 /// #3 -> #1
->>>>>>> 5e9b482a
+#[derive(Clone, Debug)]
 pub struct ProjectionMapping {
     forward: Vec<usize>,
     _backward: Vec<Option<usize>>,
@@ -120,9 +117,12 @@
         Some(ExprList::new(new_projection_exprs))
     }
 
-    /// Reverse rewrites all ColumnRefs in an ExprList to what the projection
-    /// node is rewriting. E.g. if Projection is A -> B, B will be 
-    /// rewritten as A
+    /// rewrites the input exprs based on the mapped col refs
+    /// intended use: 
+    /// Projection { exprs: [#1, #0] }
+    ///     Projection { exprs: [#0, #2] }
+    /// remove bottom projection by converting nodes to:
+    /// Projection { exprs: [#2, #0] }
     pub fn reverse_rewrite_projection(&self, exprs: &ExprList) -> ExprList {
         let mut new_projection_exprs = Vec::new();
         let exprs = exprs.to_vec();
