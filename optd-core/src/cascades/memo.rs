--- conflicted
+++ resolved
@@ -12,18 +12,12 @@
 use tracing::trace;
 
 use crate::{
-<<<<<<< HEAD
-    cost::Cost,
+    cost::{Cost, Statistics},
     nodes::{
         ArcPlanNode, ArcPredNode, NodeType, PlanNode, PlanNodeMeta, PlanNodeMetaMap,
         PlanNodeOrGroup, PredNode, Value,
     },
     property::PropertyBuilderAny,
-=======
-    cost::{Cost, Statistics},
-    property::PropertyBuilderAny,
-    rel_node::{RelNode, RelNodeRef, RelNodeTyp, Value},
->>>>>>> 29647f20
 };
 
 use super::optimizer::{ExprId, GroupId};
@@ -590,124 +584,28 @@
         grp.unwrap().info = group_info;
     }
 
-<<<<<<< HEAD
     pub fn get_best_group_binding(
         &self,
         group_id: GroupId,
-        meta: &mut Option<PlanNodeMetaMap>, // TODO: Document this?!
+        post_process: &mut impl FnMut(Arc<RelNode<T>>, GroupId, &WinnerInfo),
     ) -> Result<ArcPlanNode<T>> {
-        let info = self.get_group_info(group_id);
-        if let Some(winner) = info.winner {
-            if !winner.impossible {
-                let expr_id = winner.expr_id;
-                let expr = self.expr_id_to_expr_node[&expr_id].clone();
-                let mut children = Vec::with_capacity(expr.children.len());
-                for child in &expr.children {
-                    children.push(PlanNodeOrGroup::PlanNode(
-                        self.get_best_group_binding(*child, meta)?,
-                    ));
-                }
-                let mut predicates = Vec::with_capacity(expr.predicates.len());
-                for pred in &expr.predicates {
-                    predicates.push(self.get_pred_from_pred_id(*pred));
-                }
-                let node = Arc::new(PlanNode {
-                    typ: expr.typ.clone(),
-                    children,
-                    predicates,
-                });
-
-                if let Some(meta) = meta {
-                    meta.insert(
-                        node.as_ref() as *const _ as usize,
-                        PlanNodeMeta::new(group_id, winner.cost),
-                    );
-                }
-                return Ok(node);
-=======
-    /// Get all bindings of a predicate group. Will panic if the group contains more than one bindings.
-    pub fn get_predicate_binding(&self, group_id: GroupId) -> Option<RelNodeRef<T>> {
-        self.get_predicate_binding_group_inner(group_id, true)
-    }
-
-    /// Get all bindings of a predicate group. Will panic if the group contains more than one bindings.
-    pub fn try_get_predicate_binding(&self, group_id: GroupId) -> Option<RelNodeRef<T>> {
-        self.get_predicate_binding_group_inner(group_id, false)
-    }
-
-    fn get_predicate_binding_expr_inner(
-        &self,
-        expr_id: ExprId,
-        panic_on_invalid_group: bool,
-    ) -> Option<RelNodeRef<T>> {
-        let expr = self.expr_id_to_expr_node[&expr_id].clone();
-        let mut children = Vec::with_capacity(expr.children.len());
-        for child in expr.children.iter() {
-            if let Some(child) =
-                self.get_predicate_binding_group_inner(*child, panic_on_invalid_group)
-            {
-                children.push(child);
-            } else {
-                return None;
-            }
-        }
-        Some(Arc::new(RelNode {
-            typ: expr.typ.clone(),
-            data: expr.data.clone(),
-            children,
-        }))
-    }
-
-    fn get_predicate_binding_group_inner(
-        &self,
-        group_id: GroupId,
-        panic_on_invalid_group: bool,
-    ) -> Option<RelNodeRef<T>> {
-        let exprs = &self.groups[&group_id].group_exprs;
-        match exprs.len() {
-            0 => None,
-            1 => self.get_predicate_binding_expr_inner(
-                *exprs.iter().next().unwrap(),
-                panic_on_invalid_group,
-            ),
-            len => {
-                if panic_on_invalid_group {
-                    panic!("group {group_id} has {len} expressions")
-                } else {
-                    None
-                }
-            }
-        }
-    }
-
-    pub fn get_best_group_binding(
-        &self,
-        group_id: GroupId,
-        mut post_process: impl FnMut(Arc<RelNode<T>>, GroupId, &WinnerInfo),
-    ) -> Result<RelNodeRef<T>> {
-        self.get_best_group_binding_inner(group_id, &mut post_process)
-    }
-
-    fn get_best_group_binding_inner(
-        &self,
-        group_id: GroupId,
-        post_process: &mut impl FnMut(Arc<RelNode<T>>, GroupId, &WinnerInfo),
-    ) -> Result<RelNodeRef<T>> {
-        let info = self.get_group_info(group_id);
         if let Winner::Full(info @ WinnerInfo { expr_id, .. }) = info.winner {
             let expr = self.expr_id_to_expr_node[&expr_id].clone();
             let mut children = Vec::with_capacity(expr.children.len());
             for child in &expr.children {
-                children.push(
+                children.push(PlanNodeOrGroup::PlanNode(
                     self.get_best_group_binding_inner(*child, post_process)
                         .with_context(|| format!("when processing expr {}", expr_id))?,
-                );
->>>>>>> 29647f20
+                ));
             }
-            let node = Arc::new(RelNode {
+            let mut predicates = Vec::with_capacity(expr.predicates.len());
+            for pred in &expr.predicates {
+                predicates.push(self.get_pred_from_pred_id(*pred));
+            }
+            let node = Arc::new(PlanNode {
                 typ: expr.typ.clone(),
                 children,
-                data: expr.data.clone(),
+                predicates,
             });
             post_process(node.clone(), group_id, &info);
             return Ok(node);
