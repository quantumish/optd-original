--- conflicted
+++ resolved
@@ -127,33 +127,22 @@
     fn optimize_inputs(&mut self, inputs: &[PlanNodeOrGroup<T>]) -> Result<Vec<ArcPlanNode<T>>> {
         let mut optimized_inputs = Vec::with_capacity(inputs.len());
         for input in inputs {
-<<<<<<< HEAD
             let input = input.unwrap_plan_node();
-            optimized_inputs.push(self.optimize(input.clone())?);
-=======
             optimized_inputs.push(self.optimize_inner(input.clone())?);
->>>>>>> 6684251f
         }
         Ok(optimized_inputs)
     }
 
-<<<<<<< HEAD
     fn apply_rules(&mut self, mut root_rel: ArcPlanNode<T>) -> Result<ArcPlanNode<T>> {
-        for rule in self.rules.as_ref() {
+        for rule in self.rules.clone().as_ref() {
+            // Properties only matter for applying rules, therefore applying it before each rule invoke.
             let matcher = rule.matcher();
             if let Some(picks) = match_and_pick(matcher, root_rel.clone()) {
                 let picks = picks
                     .into_iter()
                     .map(|(k, v)| (k, PlanNodeOrGroup::PlanNode(v.into())))
                     .collect(); // This is kinda ugly, but it works for now
-=======
-    fn apply_rules(&mut self, mut root_rel: RelNodeRef<T>) -> Result<RelNodeRef<T>> {
-        for rule in self.rules.clone().as_ref() {
-            // Properties only matter for applying rules, therefore applying it before each rule invoke.
-            let matcher = rule.matcher();
-            if let Some(picks) = match_and_pick(matcher, root_rel.clone()) {
                 self.infer_properties(root_rel.clone());
->>>>>>> 6684251f
                 let mut results = rule.apply(self, picks);
                 assert!(results.len() <= 1);
                 if !results.is_empty() {
