--- conflicted
+++ resolved
@@ -5,11 +5,7 @@
 use anyhow::Result;
 use cost::{AdaptiveCostModel, RuntimeAdaptionStorage};
 use optd_core::{
-<<<<<<< HEAD
     cascades::{CascadesOptimizer, GroupId},
-=======
-    cascades::{CascadesOptimizer, GroupId, NaiveMemo, OptimizerProperties},
->>>>>>> 70059489
     cost::CostModel,
     heuristics::{ApplyOrder, HeuristicsOptimizer},
     nodes::PlanNodeMetaMap,
@@ -143,11 +139,7 @@
     pub fn new_physical_with_cost_model(
         catalog: Arc<dyn Catalog>,
         enable_adaptive: bool,
-<<<<<<< HEAD
-        cost_model: impl CostModel<DfNodeType>,
-=======
-        cost_model: impl CostModel<OptRelNodeTyp, NaiveMemo<OptRelNodeTyp>>,
->>>>>>> 70059489
+        cost_model: impl CostModel<DfNodeType, NaiveMemo<OptRelNodeTyp>>,
         runtime_map: RuntimeAdaptionStorage,
     ) -> Self {
         let (transformation_rules, implementation_rules) = Self::default_cascades_rules();
