-- (no id or description)
create table t1(t1v1 int, t1v2 int);
create table t2(t2v1 int, t2v3 int);
create table t3(t3v2 int, t3v4 int);

/*

*/

-- Test whether the optimizer can unnest correlated subqueries.
select * from t1 where (select sum(t2v3) from t2 where t2v1 = t1v1) > 100;

/*
LogicalProjection { exprs: [ #0, #1 ] }
└── LogicalFilter
    ├── cond:Gt
    │   ├── #2
    │   └── 100(i64)
    └── RawDependentJoin { join_type: Cross, cond: true, extern_cols: [ Extern(#0) ] }
        ├── LogicalScan { table: t1 }
        └── LogicalProjection { exprs: [ #0 ] }
            └── LogicalAgg
                ├── exprs:Agg(Sum)
                │   └── [ Cast { cast_to: Int64, expr: #1 } ]
                ├── groups: []
                └── LogicalFilter
                    ├── cond:Eq
                    │   ├── #0
                    │   └── Extern(#0)
                    └── LogicalScan { table: t2 }
LogicalProjection { exprs: [ #0, #1 ] }
└── LogicalFilter
    ├── cond:Gt
    │   ├── #2
    │   └── 100(i64)
    └── LogicalProjection { exprs: [ #0, #1, #3 ] }
        └── LogicalJoin
            ├── join_type: Inner
            ├── cond:Eq
            │   ├── #0
            │   └── #2
            ├── LogicalScan { table: t1 }
            └── LogicalProjection { exprs: [ #0, #1 ] }
                └── LogicalAgg
                    ├── exprs:Agg(Sum)
                    │   └── [ Cast { cast_to: Int64, expr: #2 } ]
                    ├── groups: [ #1 ]
                    └── LogicalFilter
                        ├── cond:Eq
                        │   ├── #1
                        │   └── #0
                        └── LogicalJoin { join_type: Inner, cond: true }
                            ├── LogicalAgg { exprs: [], groups: [ #0 ] }
                            │   └── LogicalScan { table: t1 }
                            └── LogicalScan { table: t2 }
PhysicalProjection { exprs: [ #2, #3 ] }
└── PhysicalHashJoin { join_type: Inner, left_keys: [ #0 ], right_keys: [ #0 ] }
<<<<<<< HEAD
    ├── PhysicalScan { table: t1 }
    └── PhysicalFilter
        ├── cond:Gt
        │   ├── #1
        │   └── 100(i64)
        └── PhysicalAgg
            ├── aggrs:Agg(Sum)
            │   └── [ Cast { cast_to: Int64, expr: #2 } ]
            ├── groups: [ #1 ]
            └── PhysicalHashJoin { join_type: Inner, left_keys: [ #0 ], right_keys: [ #0 ] }
                ├── PhysicalAgg { aggrs: [], groups: [ #0 ] }
                │   └── PhysicalScan { table: t1 }
                └── PhysicalScan { table: t2 }
=======
    ├── PhysicalAgg
    │   ├── aggrs:Agg(Sum)
    │   │   └── [ Cast { cast_to: Int64, expr: #2 } ]
    │   ├── groups: [ #1 ]
    │   └── PhysicalProjection { exprs: [ #2, #0, #1 ] }
    │       └── PhysicalHashJoin { join_type: Inner, left_keys: [ #0 ], right_keys: [ #0 ] }
    │           ├── PhysicalFilter
    │           │   ├── cond:Gt
    │           │   │   ├── #0
    │           │   │   └── 100(i64)
    │           │   └── PhysicalScan { table: t2 }
    │           └── PhysicalAgg { aggrs: [], groups: [ #0 ] }
    │               └── PhysicalScan { table: t1 }
    └── PhysicalScan { table: t1 }
>>>>>>> 4c8f4b49
*/
<|MERGE_RESOLUTION|>--- conflicted
+++ resolved
@@ -55,21 +55,6 @@
                             └── LogicalScan { table: t2 }
 PhysicalProjection { exprs: [ #2, #3 ] }
 └── PhysicalHashJoin { join_type: Inner, left_keys: [ #0 ], right_keys: [ #0 ] }
-<<<<<<< HEAD
-    ├── PhysicalScan { table: t1 }
-    └── PhysicalFilter
-        ├── cond:Gt
-        │   ├── #1
-        │   └── 100(i64)
-        └── PhysicalAgg
-            ├── aggrs:Agg(Sum)
-            │   └── [ Cast { cast_to: Int64, expr: #2 } ]
-            ├── groups: [ #1 ]
-            └── PhysicalHashJoin { join_type: Inner, left_keys: [ #0 ], right_keys: [ #0 ] }
-                ├── PhysicalAgg { aggrs: [], groups: [ #0 ] }
-                │   └── PhysicalScan { table: t1 }
-                └── PhysicalScan { table: t2 }
-=======
     ├── PhysicalAgg
     │   ├── aggrs:Agg(Sum)
     │   │   └── [ Cast { cast_to: Int64, expr: #2 } ]
@@ -84,5 +69,4 @@
     │           └── PhysicalAgg { aggrs: [], groups: [ #0 ] }
     │               └── PhysicalScan { table: t1 }
     └── PhysicalScan { table: t1 }
->>>>>>> 4c8f4b49
 */
