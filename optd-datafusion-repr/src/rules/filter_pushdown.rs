//! This rule is designed to be applied heuristically (read: all the time, blindly).
//! However, pushing a filter is not *always* better (but it usually is). If cost is
//! to be taken into account, each transposition step can be done separately
//! (and are thus all in independent functions).
//! One can even implement each of these helper functions as their own transpose rule,
//! like Calcite does.
//!
//! At a high level, filter pushdown is responsible for pushing the filter node
//! further down the query plan whenever it is possible to do so.

// TODO: Separate filter transpositions into several files like proj transpose

use core::panic;
use std::collections::{HashMap, HashSet};
use std::vec;

use optd_core::rules::{Rule, RuleMatcher};
use optd_core::{nodes::PlanNode, optimizer::Optimizer};

use crate::plan_nodes::{
    ColumnRefPred, DfNodeType, DfReprPlanNode, DfReprPlanNode, Expr, ListPred, JoinType, LogOpPred,
    LogOpType, LogicalAgg, LogicalFilter, LogicalJoin, LogicalSort,
};
use crate::properties::schema::SchemaPropertyBuilder;

use super::filter::simplify_log_expr;
use super::macros::define_rule;

/// Emits a LogOpExpr AND if the list has more than one element
/// Otherwise, returns the single element
fn and_expr_list_to_expr(exprs: Vec<Expr>) -> Expr {
    if exprs.len() == 1 {
        exprs.first().unwrap().clone()
    } else {
        LogOpPred::new(LogOpType::And, ListPred::new(exprs)).into_expr()
    }
}

fn merge_conds(first: Expr, second: Expr) -> Expr {
    let new_expr_list = ListPred::new(vec![first, second]);
    // Flatten nested logical expressions if possible
<<<<<<< HEAD
    LogOpPred::new_flattened_nested_logical(LogOpType::And, new_expr_list).into_expr()
=======
    let flattened =
        LogOpExpr::new_flattened_nested_logical(LogOpType::And, new_expr_list).into_expr();
    let mut changed = false;
    // TODO: such simplifications should be invoked from optd-core, instead of ad-hoc
    Expr::from_rel_node(simplify_log_expr(flattened.into_rel_node(), &mut changed)).unwrap()
>>>>>>> 4c8f4b49
}

#[derive(Debug, Clone, Copy)]
enum JoinCondDependency {
    Left,
    Right,
    Both,
    None,
}

/// Given a list of expressions (presumably a flattened tree), determine
/// if the expression is dependent on the left child, the right child, both,
/// or neither, by analyzing which columnrefs are used in the expressions.
fn determine_join_cond_dep(
    children: &Vec<Expr>,
    left_schema_size: usize,
    right_schema_size: usize,
) -> JoinCondDependency {
    let mut left_col = false;
    let mut right_col = false;
    for child in children {
        if child.typ() == DfNodeType::ColumnRef {
            let col_ref = ColumnRefPred::from_rel_node(child.clone().into_rel_node()).unwrap();
            let index = col_ref.index();
            if index < left_schema_size {
                left_col = true;
            } else if index >= left_schema_size && index < left_schema_size + right_schema_size {
                right_col = true;
            } else {
                panic!(
                    "Column index {index} out of bounds {left_schema_size} + {right_schema_size}"
                );
            }
        }
    }
    match (left_col, right_col) {
        (true, true) => JoinCondDependency::Both,
        (true, false) => JoinCondDependency::Left,
        (false, true) => JoinCondDependency::Right,
        (false, false) => JoinCondDependency::None,
    }
}

/// This function recurses/loops to the bottom-level of the expression tree,
///     building a list of bottom-level exprs for each separable expr
///
/// # Arguments
/// * `categorization_fn` - Function, called with a list of each bottom-level
///     expression, along with the top-level expression node that will be
///     categorized.
/// * `cond` - The top-level expression node to begin separating
fn categorize_conds(mut categorization_fn: impl FnMut(Expr, &Vec<Expr>), cond: Expr) {
    fn categorize_conds_helper(cond: Expr, bottom_level_children: &mut Vec<Expr>) {
        assert!(cond.typ().is_expression());
        match cond.typ() {
            DfNodeType::ColumnRef | DfNodeType::Constant(_) => bottom_level_children.push(cond),
            _ => {
                for child in &cond.clone().into_rel_node().children {
                    if child.typ == DfNodeType::List {
                        // TODO: What should we do when we encounter a List?
                        continue;
                    }
                    categorize_conds_helper(
                        Expr::from_rel_node(child.clone()).unwrap(),
                        bottom_level_children,
                    );
                }
            }
        }
    }

    let mut categorize_indep_expr = |cond: Expr| {
        let bottom_level_children = &mut vec![];
        categorize_conds_helper(cond.clone(), bottom_level_children);
        categorization_fn(cond, bottom_level_children);
    };
    match cond.typ() {
        DfNodeType::LogOp(LogOpType::And) => {
            for child in &cond.into_rel_node().children {
                categorize_indep_expr(Expr::from_rel_node(child.clone()).unwrap());
            }
        }
        _ => {
            categorize_indep_expr(cond);
        }
    }
}

define_rule!(
    FilterMergeRule,
    apply_filter_merge,
    (Filter, (Filter, child, [cond1]), [cond])
);

fn apply_filter_merge(
    _optimizer: &impl Optimizer<DfNodeType>,
    FilterMergeRulePicks { child, cond1, cond }: FilterMergeRulePicks,
) -> Vec<PlanNode<DfNodeType>> {
    let child = DfReprPlanNode::from_group(child.into());
    let curr_cond = Expr::from_rel_node(cond.into()).unwrap();
    let child_cond = Expr::from_rel_node(cond1.into()).unwrap();

    let merged_cond = merge_conds(curr_cond, child_cond);

    let new_filter = LogicalFilter::new(child, merged_cond);
    vec![new_filter.into_rel_node().as_ref().clone()]
}

// TODO: define_rule! should be able to match on any join type, ideally...
define_rule!(
    FilterCrossJoinTransposeRule,
    apply_filter_cross_join_transpose,
    (
        Filter,
        (Join(JoinType::Cross), child_a, child_b, [join_cond]),
        [cond]
    )
);

fn apply_filter_cross_join_transpose(
    optimizer: &impl Optimizer<DfNodeType>,
    FilterCrossJoinTransposeRulePicks {
        child_a,
        child_b,
        join_cond,
        cond,
    }: FilterCrossJoinTransposeRulePicks,
) -> Vec<PlanNode<DfNodeType>> {
    filter_join_transpose(
        optimizer,
        JoinType::Cross,
        child_a,
        child_b,
        join_cond,
        cond,
    )
}

define_rule!(
    FilterInnerJoinTransposeRule,
    apply_filter_inner_join_transpose,
    (
        Filter,
        (Join(JoinType::Inner), child_a, child_b, [join_cond]),
        [cond]
    )
);

fn apply_filter_inner_join_transpose(
    optimizer: &impl Optimizer<DfNodeType>,
    FilterInnerJoinTransposeRulePicks {
        child_a,
        child_b,
        join_cond,
        cond,
    }: FilterInnerJoinTransposeRulePicks,
) -> Vec<PlanNode<DfNodeType>> {
    filter_join_transpose(
        optimizer,
        JoinType::Inner,
        child_a,
        child_b,
        join_cond,
        cond,
    )
}

/// Cases:
/// - Push down to the left child (only involves keys from the left child)
/// - Push down to the right child (only involves keys from the right child)
/// - Push into the join condition (involves keys from both children)
/// We will consider each part of the conjunction separately, and push down
/// only the relevant parts.
fn filter_join_transpose(
    optimizer: &impl Optimizer<DfNodeType>,
    join_typ: JoinType,
    join_child_a: PlanNode<DfNodeType>,
    join_child_b: PlanNode<DfNodeType>,
    join_cond: PlanNode<DfNodeType>,
    filter_cond: PlanNode<DfNodeType>,
) -> Vec<PlanNode<DfNodeType>> {
    let left_schema_size = optimizer
        .get_property::<SchemaPropertyBuilder>(join_child_a.clone().into(), 0)
        .len();
    let right_schema_size = optimizer
        .get_property::<SchemaPropertyBuilder>(join_child_b.clone().into(), 0)
        .len();

    let join_child_a = DfReprPlanNode::from_group(join_child_a.into());
    let join_child_b = DfReprPlanNode::from_group(join_child_b.into());
    let join_cond = Expr::from_rel_node(join_cond.into()).unwrap();
    let filter_cond = Expr::from_rel_node(filter_cond.into()).unwrap();
    // TODO: Push existing join conditions down as well

    let mut left_conds = vec![];
    let mut right_conds = vec![];
    let mut join_conds = vec![];
    let mut keep_conds = vec![];

    let categorization_fn = |expr: Expr, children: &Vec<Expr>| {
        let location = determine_join_cond_dep(children, left_schema_size, right_schema_size);
        match location {
            JoinCondDependency::Left => left_conds.push(expr),
            JoinCondDependency::Right => right_conds.push(
                expr.rewrite_column_refs(&mut |idx| {
                    Some(LogicalJoin::map_through_join(
                        idx,
                        left_schema_size,
                        right_schema_size,
                    ))
                })
                .unwrap(),
            ),
            JoinCondDependency::Both => join_conds.push(expr),
            JoinCondDependency::None => keep_conds.push(expr),
        }
    };
    categorize_conds(categorization_fn, filter_cond);

    let new_left = if !left_conds.is_empty() {
        let new_filter_node = LogicalFilter::new(join_child_a, and_expr_list_to_expr(left_conds));
        new_filter_node.into_plan_node()
    } else {
        join_child_a
    };

    let new_right = if !right_conds.is_empty() {
        let new_filter_node = LogicalFilter::new(join_child_b, and_expr_list_to_expr(right_conds));
        new_filter_node.into_plan_node()
    } else {
        join_child_b
    };

    let new_join = match join_typ {
        JoinType::Inner => {
            let old_cond = join_cond;
            let new_conds = merge_conds(and_expr_list_to_expr(join_conds), old_cond);
            LogicalJoin::new(new_left, new_right, new_conds, JoinType::Inner)
        }
        JoinType::Cross => {
            if !join_conds.is_empty() {
                LogicalJoin::new(
                    new_left,
                    new_right,
                    and_expr_list_to_expr(join_conds),
                    JoinType::Inner,
                )
            } else {
                LogicalJoin::new(new_left, new_right, join_cond, JoinType::Cross)
            }
        }
        _ => {
            // We don't support modifying the join condition for other join types yet
            LogicalJoin::new(new_left, new_right, join_cond, join_typ)
        }
    };

    let new_filter = if !keep_conds.is_empty() {
        let new_filter_node =
            LogicalFilter::new(new_join.into_plan_node(), and_expr_list_to_expr(keep_conds));
        new_filter_node.into_rel_node().as_ref().clone()
    } else {
        new_join.into_rel_node().as_ref().clone()
    };

    vec![new_filter]
}

define_rule!(
    FilterSortTransposeRule,
    apply_filter_sort_transpose,
    (Filter, (Sort, child, [exprs]), [cond])
);

/// Filter and sort should always be commutable.
fn apply_filter_sort_transpose(
    _optimizer: &impl Optimizer<DfNodeType>,
    FilterSortTransposeRulePicks { child, exprs, cond }: FilterSortTransposeRulePicks,
) -> Vec<PlanNode<DfNodeType>> {
    let child = DfReprPlanNode::from_group(child.into());
    let exprs = ListPred::from_rel_node(exprs.into()).unwrap();

    let cond_as_expr = Expr::from_rel_node(cond.into()).unwrap();
    let new_filter_node = LogicalFilter::new(child, cond_as_expr);
    // Exprs should be the same, no projections have occurred here.
    let new_sort = LogicalSort::new(new_filter_node.into_plan_node(), exprs);
    vec![new_sort.into_rel_node().as_ref().clone()]
}

define_rule!(
    FilterAggTransposeRule,
    apply_filter_agg_transpose,
    (Filter, (Agg, child, [exprs], [groups]), [cond])
);

/// Filter is commutable past aggregations when the filter condition only
/// involves the group by columns. We will consider each part of the conjunction
/// separately, and push down only the relevant parts.
fn apply_filter_agg_transpose(
    _optimizer: &impl Optimizer<DfNodeType>,
    FilterAggTransposeRulePicks {
        child,
        exprs,
        groups,
        cond,
    }: FilterAggTransposeRulePicks,
) -> Vec<PlanNode<DfNodeType>> {
    let exprs = ListPred::from_rel_node(exprs.into()).unwrap();
    let groups = ListPred::from_rel_node(groups.into()).unwrap();
    let child = DfReprPlanNode::from_group(child.into());

    // Get top-level group-by columns. Does not cover cases where group-by exprs
    // are more complex than a top-level column reference.
    let group_cols = groups
        .clone()
        .into_rel_node()
        .children
        .iter()
        .filter_map(|expr| match expr.typ {
            DfNodeType::ColumnRef => {
                Some(ColumnRefPred::from_rel_node(expr.clone()).unwrap().index())
            }
            _ => None,
        })
        .collect::<HashSet<_>>();

    // Categorize predicates that only use our group-by columns as push-able.
    let mut keep_conds = vec![];
    let mut push_conds = vec![];

    let categorization_fn = |expr: Expr, children: &Vec<Expr>| {
        let mut group_by_cols_only = true;
        for child in children {
            if child.typ() == DfNodeType::ColumnRef {
                let col_ref = ColumnRefPred::from_rel_node(child.clone().into_rel_node()).unwrap();
                if !group_cols.contains(&col_ref.index()) {
                    group_by_cols_only = false;
                    break;
                }
            }
        }
        if group_by_cols_only {
            push_conds.push(expr);
        } else {
            keep_conds.push(expr);
        }
    };
    categorize_conds(categorization_fn, Expr::from_rel_node(cond.into()).unwrap());

    let new_child = if !push_conds.is_empty() {
        LogicalFilter::new(
            child,
            LogOpPred::new_flattened_nested_logical(LogOpType::And, ListPred::new(push_conds))
                .into_expr(),
        )
        .into_plan_node()
    } else {
        child
    };

    let new_agg = LogicalAgg::new(new_child, exprs, groups);

    let new_filter = if !keep_conds.is_empty() {
        LogicalFilter::new(
            new_agg.into_plan_node(),
            LogOpPred::new_flattened_nested_logical(LogOpType::And, ListPred::new(keep_conds))
                .into_expr(),
        )
        .into_rel_node()
        .as_ref()
        .clone()
    } else {
        new_agg.into_rel_node().as_ref().clone()
    };

    vec![new_filter]
}

#[cfg(test)]
mod tests {
    use std::sync::Arc;

    use optd_core::optimizer::Optimizer;

    use crate::{
        plan_nodes::{
            BinOpPred, BinOpType, ColumnRefPred, ConstantPred, DfNodeType, DfReprPlanNode,
            ListPred, LogOpPred, LogOpType, LogicalAgg, LogicalFilter, LogicalJoin, LogicalScan,
            LogicalSort,
        },
        rules::{
            FilterAggTransposeRule, FilterInnerJoinTransposeRule, FilterMergeRule,
            FilterSortTransposeRule,
        },
        testing::new_test_optimizer,
    };

    #[test]
    fn push_past_sort() {
        let mut test_optimizer = new_test_optimizer(Arc::new(FilterSortTransposeRule::new()));

        let scan = LogicalScan::new("customer".into());
        let sort = LogicalSort::new(scan.into_plan_node(), ListPred::new(vec![]));

        let filter_expr = BinOpPred::new(
            ColumnRefPred::new(0).into_expr(),
            ConstantPred::int32(5).into_expr(),
            BinOpType::Eq,
        )
        .into_expr();

        let filter = LogicalFilter::new(sort.into_plan_node(), filter_expr);

        let plan = test_optimizer.optimize(filter.into_rel_node()).unwrap();

        assert!(matches!(plan.typ, DfNodeType::Sort));
        assert!(matches!(plan.child(0).typ, DfNodeType::Filter));
    }

    #[test]
    fn filter_merge() {
        // TODO: write advanced proj with more expr that need to be transformed
        let mut test_optimizer = new_test_optimizer(Arc::new(FilterMergeRule::new()));

        let scan = LogicalScan::new("customer".into());
        let filter_ch_expr = BinOpPred::new(
            ColumnRefPred::new(0).into_expr(),
            ConstantPred::int32(1).into_expr(),
            BinOpType::Eq,
        )
        .into_expr();
        let filter_ch = LogicalFilter::new(scan.into_plan_node(), filter_ch_expr);

        let filter_expr = BinOpPred::new(
            ColumnRefPred::new(1).into_expr(),
            ConstantPred::int32(6).into_expr(),
            BinOpType::Eq,
        )
        .into_expr();

        let filter = LogicalFilter::new(filter_ch.into_plan_node(), filter_expr);

        let plan = test_optimizer.optimize(filter.into_rel_node()).unwrap();

        assert!(matches!(plan.typ, DfNodeType::Filter));
        let cond_log_op = LogOpPred::from_rel_node(
            LogicalFilter::from_rel_node(plan.clone())
                .unwrap()
                .cond()
                .into_rel_node(),
        )
        .unwrap();
        assert!(matches!(cond_log_op.op_type(), LogOpType::And));

        let cond_exprs = cond_log_op.children();
        assert_eq!(cond_exprs.len(), 2);
        let expr_1 = BinOpPred::from_rel_node(cond_exprs[0].clone().into_rel_node()).unwrap();
        let expr_2 = BinOpPred::from_rel_node(cond_exprs[1].clone().into_rel_node()).unwrap();
        assert!(matches!(expr_1.op_type(), BinOpType::Eq));
        assert!(matches!(expr_2.op_type(), BinOpType::Eq));
        let col_1 =
            ColumnRefPred::from_rel_node(expr_1.left_child().clone().into_rel_node()).unwrap();
        let col_2 =
            ConstantPred::from_rel_node(expr_1.right_child().clone().into_rel_node()).unwrap();
        assert_eq!(col_1.index(), 1);
        assert_eq!(col_2.value().as_i32(), 6);
        let col_3 =
            ColumnRefPred::from_rel_node(expr_2.left_child().clone().into_rel_node()).unwrap();
        let col_4 =
            ConstantPred::from_rel_node(expr_2.right_child().clone().into_rel_node()).unwrap();
        assert_eq!(col_3.index(), 0);
        assert_eq!(col_4.value().as_i32(), 1);
    }

    #[test]
    fn push_past_join_conjunction() {
        // Test pushing a complex filter past a join, where one clause can
        // be pushed to the left child, one to the right child, one gets incorporated
        // into the join condition, and a constant one remains in the
        // original filter.
        let mut test_optimizer = new_test_optimizer(Arc::new(FilterInnerJoinTransposeRule::new()));

        let scan1 = LogicalScan::new("customer".into());

        let scan2 = LogicalScan::new("orders".into());

        let join = LogicalJoin::new(
            scan1.into_plan_node(),
            scan2.into_plan_node(),
            LogOpPred::new(
                LogOpType::And,
                ListPred::new(vec![BinOpPred::new(
                    ColumnRefPred::new(0).into_expr(),
                    ConstantPred::int32(1).into_expr(),
                    BinOpType::Eq,
                )
                .into_expr()]),
            )
            .into_expr(),
            super::JoinType::Inner,
        );

        let filter_expr = LogOpPred::new(
            LogOpType::And,
            ListPred::new(vec![
                BinOpPred::new(
                    // This one should be pushed to the left child
                    ColumnRefPred::new(0).into_expr(),
                    ConstantPred::int32(5).into_expr(),
                    BinOpType::Eq,
                )
                .into_expr(),
                BinOpPred::new(
                    // This one should be pushed to the right child
                    ColumnRefPred::new(11).into_expr(),
                    ConstantPred::int32(6).into_expr(),
                    BinOpType::Eq,
                )
                .into_expr(),
                BinOpPred::new(
                    // This one should be pushed to the join condition
                    ColumnRefPred::new(2).into_expr(),
                    ColumnRefPred::new(8).into_expr(),
                    BinOpType::Eq,
                )
                .into_expr(),
                BinOpPred::new(
                    // always true, should be removed by other rules
                    ConstantPred::int32(2).into_expr(),
                    ConstantPred::int32(7).into_expr(),
                    BinOpType::Eq,
                )
                .into_expr(),
            ]),
        );

        let filter = LogicalFilter::new(join.into_plan_node(), filter_expr.into_expr());

        let plan = test_optimizer.optimize(filter.into_rel_node()).unwrap();

        // Examine original filter + condition
        let top_level_filter = LogicalFilter::from_rel_node(plan.clone()).unwrap();
        let bin_op_0 =
            BinOpPred::from_rel_node(top_level_filter.cond().clone().into_rel_node()).unwrap();
        assert!(matches!(bin_op_0.op_type(), BinOpType::Eq));
        let col_0 =
            ConstantPred::from_rel_node(bin_op_0.left_child().clone().into_rel_node()).unwrap();
        let col_1 =
            ConstantPred::from_rel_node(bin_op_0.right_child().clone().into_rel_node()).unwrap();
        assert_eq!(col_0.value().as_i32(), 2);
        assert_eq!(col_1.value().as_i32(), 7);

        // Examine join node + condition
        let join_node =
            LogicalJoin::from_rel_node(top_level_filter.child().clone().into_rel_node()).unwrap();
        let join_conds = LogOpPred::from_rel_node(join_node.cond().into_rel_node()).unwrap();
        assert!(matches!(join_conds.op_type(), LogOpType::And));
        assert_eq!(join_conds.children().len(), 2);
        let bin_op_1 =
            BinOpPred::from_rel_node(join_conds.children()[0].clone().into_rel_node()).unwrap();
        assert!(matches!(bin_op_1.op_type(), BinOpType::Eq));
        let col_2 =
            ColumnRefPred::from_rel_node(bin_op_1.left_child().clone().into_rel_node()).unwrap();
        let col_3 =
            ColumnRefPred::from_rel_node(bin_op_1.right_child().clone().into_rel_node()).unwrap();
        assert_eq!(col_2.index(), 2);
        assert_eq!(col_3.index(), 8);

        // Examine left child filter + condition
        let filter_1 = LogicalFilter::from_rel_node(join_node.left().into_rel_node()).unwrap();
        let bin_op_3 = BinOpPred::from_rel_node(filter_1.cond().clone().into_rel_node()).unwrap();
        assert!(matches!(bin_op_3.op_type(), BinOpType::Eq));
        let col_6 =
            ColumnRefPred::from_rel_node(bin_op_3.left_child().clone().into_rel_node()).unwrap();
        let col_7 =
            ConstantPred::from_rel_node(bin_op_3.right_child().clone().into_rel_node()).unwrap();
        assert_eq!(col_6.index(), 0);
        assert_eq!(col_7.value().as_i32(), 5);

        // Examine right child filter + condition
        let filter_2 = LogicalFilter::from_rel_node(join_node.right().into_rel_node()).unwrap();
        let bin_op_4 = BinOpPred::from_rel_node(filter_2.cond().clone().into_rel_node()).unwrap();
        assert!(matches!(bin_op_4.op_type(), BinOpType::Eq));
        let col_8 =
            ColumnRefPred::from_rel_node(bin_op_4.left_child().clone().into_rel_node()).unwrap();
        let col_9 =
            ConstantPred::from_rel_node(bin_op_4.right_child().clone().into_rel_node()).unwrap();
        assert_eq!(col_8.index(), 3);
        assert_eq!(col_9.value().as_i32(), 6);
    }

    #[test]
    fn push_past_agg() {
        // Test pushing a filter past an aggregation node, where the filter
        // condition has one clause that can be pushed down to the child and
        // one that must remain in the filter.
        let mut test_optimizer = new_test_optimizer(Arc::new(FilterAggTransposeRule::new()));

        let scan = LogicalScan::new("customer".into());

        let agg = LogicalAgg::new(
            scan.clone().into_plan_node(),
            ListPred::new(vec![]),
            ListPred::new(vec![ColumnRefPred::new(0).into_expr()]),
        );

        let filter_expr = LogOpPred::new(
            LogOpType::And,
            ListPred::new(vec![
                BinOpPred::new(
                    // This one should be pushed to the child
                    ColumnRefPred::new(0).into_expr(),
                    ConstantPred::int32(5).into_expr(),
                    BinOpType::Eq,
                )
                .into_expr(),
                BinOpPred::new(
                    // This one should remain in the filter
                    ColumnRefPred::new(1).into_expr(),
                    ConstantPred::int32(6).into_expr(),
                    BinOpType::Eq,
                )
                .into_expr(),
            ]),
        );

        let filter = LogicalFilter::new(agg.into_plan_node(), filter_expr.into_expr());

        let plan = test_optimizer.optimize(filter.into_rel_node()).unwrap();

        let plan_filter = LogicalFilter::from_rel_node(plan.clone()).unwrap();
        assert!(matches!(plan_filter.0.typ(), DfNodeType::Filter));
        let plan_filter_expr =
            LogOpPred::from_rel_node(plan_filter.cond().into_rel_node()).unwrap();
        assert!(matches!(plan_filter_expr.op_type(), LogOpType::And));
        assert_eq!(plan_filter_expr.children().len(), 1);
        let op_0 = BinOpPred::from_rel_node(plan_filter_expr.children()[0].clone().into_rel_node())
            .unwrap();
        let col_0 =
            ColumnRefPred::from_rel_node(op_0.left_child().clone().into_rel_node()).unwrap();
        assert_eq!(col_0.index(), 1);
        let col_1 =
            ConstantPred::from_rel_node(op_0.right_child().clone().into_rel_node()).unwrap();
        assert_eq!(col_1.value().as_i32(), 6);

        let plan_agg = LogicalAgg::from_rel_node(plan.child(0)).unwrap();
        let plan_agg_groups = plan_agg.groups();
        assert_eq!(plan_agg_groups.len(), 1);
        let group_col = ColumnRefPred::from_rel_node(plan_agg_groups.child(0).into_rel_node())
            .unwrap()
            .index();
        assert_eq!(group_col, 0);

        let plan_agg_child_filter =
            LogicalFilter::from_rel_node(plan_agg.child().into_rel_node()).unwrap();
        let plan_agg_child_filter_expr =
            LogOpPred::from_rel_node(plan_agg_child_filter.cond().into_rel_node()).unwrap();
        assert!(matches!(
            plan_agg_child_filter_expr.op_type(),
            LogOpType::And
        ));
        assert_eq!(plan_agg_child_filter_expr.children().len(), 1);
        let op_1 =
            BinOpPred::from_rel_node(plan_agg_child_filter_expr.child(0).into_rel_node()).unwrap();
        let col_2 =
            ColumnRefPred::from_rel_node(op_1.left_child().clone().into_rel_node()).unwrap();
        assert_eq!(col_2.index(), 0);
        let col_3 =
            ConstantPred::from_rel_node(op_1.right_child().clone().into_rel_node()).unwrap();
        assert_eq!(col_3.value().as_i32(), 5);
    }
}<|MERGE_RESOLUTION|>--- conflicted
+++ resolved
@@ -18,7 +18,7 @@
 use optd_core::{nodes::PlanNode, optimizer::Optimizer};
 
 use crate::plan_nodes::{
-    ColumnRefPred, DfNodeType, DfReprPlanNode, DfReprPlanNode, Expr, ListPred, JoinType, LogOpPred,
+    ColumnRefPred, DfNodeType, DfReprPlanNode, DfReprPlanNode, Expr, JoinType, ListPred, LogOpPred,
     LogOpType, LogicalAgg, LogicalFilter, LogicalJoin, LogicalSort,
 };
 use crate::properties::schema::SchemaPropertyBuilder;
@@ -39,15 +39,11 @@
 fn merge_conds(first: Expr, second: Expr) -> Expr {
     let new_expr_list = ListPred::new(vec![first, second]);
     // Flatten nested logical expressions if possible
-<<<<<<< HEAD
-    LogOpPred::new_flattened_nested_logical(LogOpType::And, new_expr_list).into_expr()
-=======
     let flattened =
-        LogOpExpr::new_flattened_nested_logical(LogOpType::And, new_expr_list).into_expr();
+        LogOpPred::new_flattened_nested_logical(LogOpType::And, new_expr_list).into_expr();
     let mut changed = false;
     // TODO: such simplifications should be invoked from optd-core, instead of ad-hoc
     Expr::from_rel_node(simplify_log_expr(flattened.into_rel_node(), &mut changed)).unwrap()
->>>>>>> 4c8f4b49
 }
 
 #[derive(Debug, Clone, Copy)]
