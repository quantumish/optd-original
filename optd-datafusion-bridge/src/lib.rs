#![allow(clippy::new_without_default)]

mod from_optd;
mod into_optd;
mod physical_collector;

use async_trait::async_trait;
use datafusion::{
    arrow::datatypes::DataType,
    catalog::CatalogList,
    error::Result,
    execution::context::{QueryPlanner, SessionState},
    logical_expr::{
        Explain, LogicalPlan, PlanType, StringifiedPlan, TableSource, ToStringifiedPlan,
    },
    physical_plan::{displayable, explain::ExplainExec, ExecutionPlan},
    physical_planner::{DefaultPhysicalPlanner, PhysicalPlanner},
};
<<<<<<< HEAD
use itertools::Itertools;
use optd_core::cascades::BindingType;
=======
>>>>>>> ae425edc
use optd_datafusion_repr::{
    plan_nodes::{
        ConstantType, OptRelNode, OptRelNodeRef, OptRelNodeTyp, PhysicalHashJoin,
        PhysicalNestedLoopJoin, PlanNode,
    },
    properties::schema::Catalog,
    DatafusionOptimizer,
};
use std::{
    collections::HashMap,
    sync::{Arc, Mutex},
};

pub struct OptdPlanContext<'a> {
    tables: HashMap<String, Arc<dyn TableSource>>,
    session_state: &'a SessionState,
    pub optimizer: Option<&'a DatafusionOptimizer>,
}

impl<'a> OptdPlanContext<'a> {
    pub fn new(session_state: &'a SessionState) -> Self {
        Self {
            tables: HashMap::new(),
            session_state,
            optimizer: None,
        }
    }
}

pub struct DatafusionCatalog {
    catalog: Arc<dyn CatalogList>,
}

impl DatafusionCatalog {
    pub fn new(catalog: Arc<dyn CatalogList>) -> Self {
        Self { catalog }
    }
}

impl Catalog for DatafusionCatalog {
    fn get(&self, name: &str) -> optd_datafusion_repr::properties::schema::Schema {
        let catalog = self.catalog.catalog("datafusion").unwrap();
        let schema = catalog.schema("public").unwrap();
        let table = futures_lite::future::block_on(schema.table(name.as_ref())).unwrap();
        let schema = table.schema();
        let fields = schema.fields();
        let mut optd_fields = Vec::with_capacity(fields.len());
        for field in fields {
            let dt = match field.data_type() {
                DataType::Date32 => ConstantType::Date,
                DataType::Int32 => ConstantType::Int32,
                DataType::Int64 => ConstantType::Int64,
                DataType::Float64 => ConstantType::Decimal,
                DataType::Utf8 => ConstantType::Utf8String,
                DataType::Decimal128(_, _) => ConstantType::Decimal,
                dt => unimplemented!("{:?}", dt),
            };
            optd_fields.push(optd_datafusion_repr::properties::schema::Field {
                name: field.name().to_string(),
                typ: dt,
                nullable: field.is_nullable(),
            });
        }
        optd_datafusion_repr::properties::schema::Schema {
            fields: optd_fields,
        }
    }
}

pub struct OptdQueryPlanner {
    pub optimizer: Arc<Mutex<Option<Box<DatafusionOptimizer>>>>,
}

#[derive(Debug, Eq, PartialEq, Hash, PartialOrd, Ord)]
enum JoinOrder {
    Table(String),
    HashJoin(Box<Self>, Box<Self>),
    NestedLoopJoin(Box<Self>, Box<Self>),
}

#[allow(dead_code)]
impl JoinOrder {
    pub fn conv_into_logical_join_order(&self) -> LogicalJoinOrder {
        match self {
            JoinOrder::Table(name) => LogicalJoinOrder::Table(name.clone()),
            JoinOrder::HashJoin(left, right) => LogicalJoinOrder::Join(
                Box::new(left.conv_into_logical_join_order()),
                Box::new(right.conv_into_logical_join_order()),
            ),
            JoinOrder::NestedLoopJoin(left, right) => LogicalJoinOrder::Join(
                Box::new(left.conv_into_logical_join_order()),
                Box::new(right.conv_into_logical_join_order()),
            ),
        }
    }
}

#[allow(unused)]
#[derive(Debug, Eq, PartialEq, Hash, PartialOrd, Ord)]
enum LogicalJoinOrder {
    Table(String),
    Join(Box<Self>, Box<Self>),
}

#[allow(dead_code)]
fn get_join_order(rel_node: OptRelNodeRef) -> Option<JoinOrder> {
    match rel_node.typ {
        OptRelNodeTyp::PhysicalHashJoin(_) => {
            let join = PhysicalHashJoin::from_rel_node(rel_node.clone()).unwrap();
            let left = get_join_order(join.left().into_rel_node())?;
            let right = get_join_order(join.right().into_rel_node())?;
            Some(JoinOrder::HashJoin(Box::new(left), Box::new(right)))
        }
        OptRelNodeTyp::PhysicalNestedLoopJoin(_) => {
            let join = PhysicalNestedLoopJoin::from_rel_node(rel_node.clone()).unwrap();
            let left = get_join_order(join.left().into_rel_node())?;
            let right = get_join_order(join.right().into_rel_node())?;
            Some(JoinOrder::NestedLoopJoin(Box::new(left), Box::new(right)))
        }
        OptRelNodeTyp::PhysicalScan => {
            let scan =
                optd_datafusion_repr::plan_nodes::PhysicalScan::from_rel_node(rel_node).unwrap();
            Some(JoinOrder::Table(scan.table().to_string()))
        }
        _ => {
            for child in &rel_node.children {
                if let Some(res) = get_join_order(child.clone()) {
                    return Some(res);
                }
            }
            None
        }
    }
}

impl std::fmt::Display for LogicalJoinOrder {
    fn fmt(&self, f: &mut std::fmt::Formatter<'_>) -> std::fmt::Result {
        match self {
            LogicalJoinOrder::Table(name) => write!(f, "{}", name),
            LogicalJoinOrder::Join(left, right) => {
                write!(f, "(Join {} {})", left, right)
            }
        }
    }
}

impl std::fmt::Display for JoinOrder {
    fn fmt(&self, f: &mut std::fmt::Formatter<'_>) -> std::fmt::Result {
        match self {
            JoinOrder::Table(name) => write!(f, "{}", name),
            JoinOrder::HashJoin(left, right) => {
                write!(f, "(HashJoin {} {})", left, right)
            }
            JoinOrder::NestedLoopJoin(left, right) => {
                write!(f, "(NLJ {} {})", left, right)
            }
        }
    }
}

impl OptdQueryPlanner {
    pub fn enable_adaptive(&self) {
        self.optimizer
            .lock()
            .unwrap()
            .as_mut()
            .unwrap()
            .enable_adaptive(true);
    }

    pub fn disable_adaptive(&self) {
        self.optimizer
            .lock()
            .unwrap()
            .as_mut()
            .unwrap()
            .enable_adaptive(false);
    }

    async fn create_physical_plan_inner(
        &self,
        logical_plan: &LogicalPlan,
        session_state: &SessionState,
    ) -> anyhow::Result<Arc<dyn ExecutionPlan>> {
        if let LogicalPlan::Dml(_) | LogicalPlan::Ddl(_) | LogicalPlan::EmptyRelation(_) =
            logical_plan
        {
            let planner = DefaultPhysicalPlanner::default();
            return Ok(planner
                .create_physical_plan(logical_plan, session_state)
                .await?);
        }
        let (mut explains, verbose, logical_plan) = match logical_plan {
            LogicalPlan::Explain(Explain { plan, verbose, .. }) => {
                (Some(Vec::new()), *verbose, plan.as_ref())
            }
            _ => (None, false, logical_plan),
        };
        let mut ctx = OptdPlanContext::new(session_state);
        if let Some(explains) = &mut explains {
            explains.push(logical_plan.to_stringified(PlanType::OptimizedLogicalPlan {
                optimizer_name: "datafusion".to_string(),
            }));
        }
        let mut optd_rel = ctx.conv_into_optd(logical_plan)?;
        if let Some(explains) = &mut explains {
            explains.push(StringifiedPlan::new(
                PlanType::OptimizedLogicalPlan {
                    optimizer_name: "optd".to_string(),
                },
                PlanNode::from_rel_node(optd_rel.clone())
                    .unwrap()
                    .explain_to_string(None),
            ));
        }
        let mut optimizer = self.optimizer.lock().unwrap().take().unwrap();

        if optimizer.is_heuristic_enabled() {
            optd_rel = optimizer.heuristic_optimize(optd_rel);
            if let Some(explains) = &mut explains {
                explains.push(StringifiedPlan::new(
                    PlanType::OptimizedLogicalPlan {
                        optimizer_name: "optd-heuristic".to_string(),
                    },
                    PlanNode::from_rel_node(optd_rel.clone())
                        .unwrap()
                        .explain_to_string(None),
                ))
            }
        }

        let (_, optimized_rel, meta) = optimizer.cascades_optimize(optd_rel)?;

        if let Some(explains) = &mut explains {
            explains.push(StringifiedPlan::new(
                PlanType::OptimizedPhysicalPlan {
                    optimizer_name: "optd".to_string(),
                },
                PlanNode::from_rel_node(optimized_rel.clone())
                    .unwrap()
                    .explain_to_string(if verbose { Some(&meta) } else { None }),
            ));
<<<<<<< HEAD
            let join_order = get_join_order(optimized_rel.clone());
            explains.push(StringifiedPlan::new(
                PlanType::OptimizedPhysicalPlan {
                    optimizer_name: "optd-join-order".to_string(),
                },
                if let Some(join_order) = join_order {
                    join_order.to_string()
                } else {
                    "None".to_string()
                },
            ));
            let bindings = optimizer
                .optd_cascades_optimizer()
                .get_all_group_bindings(group_id, BindingType::Physical);
            let mut join_orders = BTreeSet::new();
            let mut logical_join_orders = BTreeSet::new();
            for binding in bindings {
                if let Some(join_order) = get_join_order(binding) {
                    logical_join_orders.insert(join_order.conv_into_logical_join_order());
                    join_orders.insert(join_order);
                }
            }
            explains.push(StringifiedPlan::new(
                PlanType::OptimizedPhysicalPlan {
                    optimizer_name: "optd-all-join-orders".to_string(),
                },
                join_orders.iter().map(|x| x.to_string()).join("\n"),
            ));
            explains.push(StringifiedPlan::new(
                PlanType::OptimizedPhysicalPlan {
                    optimizer_name: "optd-all-logical-join-orders".to_string(),
                },
                logical_join_orders.iter().map(|x| x.to_string()).join("\n"),
            ));
=======

            // const ENABLE_JOIN_ORDER: bool = false;

            // if ENABLE_JOIN_ORDER {
            //     let join_order = get_join_order(optimized_rel.clone());
            //     explains.push(StringifiedPlan::new(
            //         PlanType::OptimizedPhysicalPlan {
            //             optimizer_name: "optd-join-order".to_string(),
            //         },
            //         if let Some(join_order) = join_order {
            //             join_order.to_string()
            //         } else {
            //             "None".to_string()
            //         },
            //     ));
            //     let bindings = optimizer
            //         .optd_cascades_optimizer()
            //         .get_all_group_bindings(group_id, true);
            //     let mut join_orders = BTreeSet::new();
            //     let mut logical_join_orders = BTreeSet::new();
            //     for binding in bindings {
            //         if let Some(join_order) = get_join_order(binding) {
            //             logical_join_orders.insert(join_order.conv_into_logical_join_order());
            //             join_orders.insert(join_order);
            //         }
            //     }
            //     explains.push(StringifiedPlan::new(
            //         PlanType::OptimizedPhysicalPlan {
            //             optimizer_name: "optd-all-join-orders".to_string(),
            //         },
            //         join_orders.iter().map(|x| x.to_string()).join("\n"),
            //     ));
            //     explains.push(StringifiedPlan::new(
            //         PlanType::OptimizedPhysicalPlan {
            //             optimizer_name: "optd-all-logical-join-orders".to_string(),
            //         },
            //         logical_join_orders.iter().map(|x| x.to_string()).join("\n"),
            //     ));
            // }
>>>>>>> ae425edc
        }
        // println!(
        //     "{} cost={}",
        //     get_join_order(optimized_rel.clone()).unwrap(),
        //     optimizer.optd_optimizer().get_cost_of(group_id)
        // );
        // optimizer.dump(Some(group_id));
        ctx.optimizer = Some(&optimizer);
        let physical_plan = ctx.conv_from_optd(optimized_rel, meta).await?;
        if let Some(explains) = &mut explains {
            explains.push(
                displayable(&*physical_plan)
                    .to_stringified(false, datafusion::logical_expr::PlanType::FinalPhysicalPlan),
            );
        }
        self.optimizer.lock().unwrap().replace(optimizer);
        if let Some(explains) = explains {
            Ok(Arc::new(ExplainExec::new(
                LogicalPlan::explain_schema(),
                explains,
                true,
            )))
        } else {
            Ok(physical_plan)
        }
    }

    pub fn new(optimizer: DatafusionOptimizer) -> Self {
        Self {
            optimizer: Arc::new(Mutex::new(Some(Box::new(optimizer)))),
        }
    }
}

#[async_trait]
impl QueryPlanner for OptdQueryPlanner {
    async fn create_physical_plan(
        &self,
        logical_plan: &LogicalPlan,
        session_state: &SessionState,
    ) -> Result<Arc<dyn ExecutionPlan>> {
        Ok(self
            .create_physical_plan_inner(logical_plan, session_state)
            .await
            .unwrap())
    }
}<|MERGE_RESOLUTION|>--- conflicted
+++ resolved
@@ -16,11 +16,8 @@
     physical_plan::{displayable, explain::ExplainExec, ExecutionPlan},
     physical_planner::{DefaultPhysicalPlanner, PhysicalPlanner},
 };
-<<<<<<< HEAD
 use itertools::Itertools;
 use optd_core::cascades::BindingType;
-=======
->>>>>>> ae425edc
 use optd_datafusion_repr::{
     plan_nodes::{
         ConstantType, OptRelNode, OptRelNodeRef, OptRelNodeTyp, PhysicalHashJoin,
@@ -263,42 +260,6 @@
                     .unwrap()
                     .explain_to_string(if verbose { Some(&meta) } else { None }),
             ));
-<<<<<<< HEAD
-            let join_order = get_join_order(optimized_rel.clone());
-            explains.push(StringifiedPlan::new(
-                PlanType::OptimizedPhysicalPlan {
-                    optimizer_name: "optd-join-order".to_string(),
-                },
-                if let Some(join_order) = join_order {
-                    join_order.to_string()
-                } else {
-                    "None".to_string()
-                },
-            ));
-            let bindings = optimizer
-                .optd_cascades_optimizer()
-                .get_all_group_bindings(group_id, BindingType::Physical);
-            let mut join_orders = BTreeSet::new();
-            let mut logical_join_orders = BTreeSet::new();
-            for binding in bindings {
-                if let Some(join_order) = get_join_order(binding) {
-                    logical_join_orders.insert(join_order.conv_into_logical_join_order());
-                    join_orders.insert(join_order);
-                }
-            }
-            explains.push(StringifiedPlan::new(
-                PlanType::OptimizedPhysicalPlan {
-                    optimizer_name: "optd-all-join-orders".to_string(),
-                },
-                join_orders.iter().map(|x| x.to_string()).join("\n"),
-            ));
-            explains.push(StringifiedPlan::new(
-                PlanType::OptimizedPhysicalPlan {
-                    optimizer_name: "optd-all-logical-join-orders".to_string(),
-                },
-                logical_join_orders.iter().map(|x| x.to_string()).join("\n"),
-            ));
-=======
 
             // const ENABLE_JOIN_ORDER: bool = false;
 
@@ -338,7 +299,6 @@
             //         logical_join_orders.iter().map(|x| x.to_string()).join("\n"),
             //     ));
             // }
->>>>>>> ae425edc
         }
         // println!(
         //     "{} cost={}",
