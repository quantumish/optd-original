[package]
name = "optd-datafusion-bridge"
version = "0.1.0"
edition = "2021"

# See more keys and their definitions at https://doc.rust-lang.org/cargo/reference/manifest.html

[dependencies]
datafusion = "32.0.0"
datafusion-expr = "32.0.0"
async-trait = "0.1"
itertools = "0.11"
optd-core = { path = "../optd-core" }
optd-datafusion-repr = { path = "../optd-datafusion-repr" }
anyhow = "1"
async-recursion = "1"
futures-lite = "2"
<<<<<<< HEAD
futures-util = "0.3"
=======
futures-util = "0.3"
itertools = "0.11"
tracing = "0.1"
>>>>>>> 61b6e497
<|MERGE_RESOLUTION|>--- conflicted
+++ resolved
@@ -15,10 +15,5 @@
 anyhow = "1"
 async-recursion = "1"
 futures-lite = "2"
-<<<<<<< HEAD
 futures-util = "0.3"
-=======
-futures-util = "0.3"
-itertools = "0.11"
-tracing = "0.1"
->>>>>>> 61b6e497
+tracing = "0.1"