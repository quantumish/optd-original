use std::collections::HashMap;

use crate::plan_nodes::{ArcDfPredNode, ConstantPred, DfNodeType, DfReprPredNode};
use itertools::Itertools;
use optd_core::{
    cascades::{CascadesOptimizer, RelNodeContext},
    cost::{Cost, CostModel},
    nodes::{ArcPredNode, NodeType, PlanNode, Value},
};

fn compute_plan_node_cost<T: NodeType, C: CostModel<T>>(
    model: &C,
    node: &PlanNode<T>,
    total_cost: &mut Cost,
) -> Cost {
    let children = node
        .children
        .iter()
        .map(|child| compute_plan_node_cost(model, child, total_cost))
        .collect_vec();
    let cost = model.compute_cost(&node.typ, &node.data, &children, None, None);
    model.accumulate(total_cost, &cost);
    cost
}

pub struct DfCostModel {
    table_stat: HashMap<String, usize>,
}

pub const ROW_COUNT: usize = 1;
pub const COMPUTE_COST: usize = 2;
pub const IO_COST: usize = 3;

<<<<<<< HEAD
impl DfCostModel {
    pub fn new(table_stat: HashMap<String, usize>) -> Self {
        Self { table_stat }
    }

=======
pub(crate) const DEFAULT_TABLE_ROW_CNT: usize = 1000;

impl OptCostModel {
>>>>>>> 4c8f4b49
    pub fn row_cnt(Cost(cost): &Cost) -> f64 {
        cost[ROW_COUNT]
    }

    pub fn compute_cost(Cost(cost): &Cost) -> f64 {
        cost[COMPUTE_COST]
    }

    pub fn io_cost(Cost(cost): &Cost) -> f64 {
        cost[IO_COST]
    }

    pub fn cost_tuple(Cost(cost): &Cost) -> (f64, f64, f64) {
        (cost[ROW_COUNT], cost[COMPUTE_COST], cost[IO_COST])
    }

    pub fn weighted_cost(row_cnt: f64, compute_cost: f64, io_cost: f64) -> f64 {
        let _ = row_cnt;
        compute_cost + io_cost
    }

    pub fn cost(row_cnt: f64, compute_cost: f64, io_cost: f64) -> Cost {
        Cost(vec![
            Self::weighted_cost(row_cnt, compute_cost, io_cost),
            row_cnt,
            compute_cost,
            io_cost,
        ])
    }

    fn compute_pred_cost(&self, pred: ArcPredNode<DfNodeType>) -> f64 {
        match pred.typ {
            DfNodeType::List => {
                let compute_cost = pred
                    .children
                    .iter()
                    .map(|child| {
                        let (_, compute_cost, _) = Self::cost_tuple(child);
                        compute_cost
                    })
                    .sum::<f64>();
                Self::cost(1.0, compute_cost + 0.01, 0.0)
            }
            DfNodeType::ColumnRef => Self::cost(1.0, 0.01, 0.0),
            _ => {
                let compute_cost = pred
                    .children
                    .iter()
                    .map(|child| {
                        let (_, compute_cost, _) = Self::cost_tuple(child);
                        compute_cost
                    })
                    .sum::<f64>();
                Self::cost(1.0, compute_cost + 1.0, 0.0)
            }
        }
    }
}

impl CostModel<DfNodeType> for DfCostModel {
    fn explain(&self, cost: &Cost) -> String {
        format!(
            "weighted={},row_cnt={},compute={},io={}",
            cost.0[0],
            Self::row_cnt(cost),
            Self::compute_cost(cost),
            Self::io_cost(cost)
        )
    }

    fn accumulate(&self, total_cost: &mut Cost, cost: &Cost) {
        // do not accumulate row count
        total_cost.0[COMPUTE_COST] += Self::compute_cost(cost);
        total_cost.0[IO_COST] += Self::io_cost(cost);
        total_cost.0[0] = Self::weighted_cost(
            total_cost.0[ROW_COUNT],
            total_cost.0[COMPUTE_COST],
            total_cost.0[IO_COST],
        );
    }

    fn zero(&self) -> Cost {
        Self::cost(0.0, 0.0, 0.0)
    }

    fn compute_cost(
        &self,
        node: &DfNodeType,
        predicates: &[ArcDfPredNode],
        children_costs: &[Cost],
        _context: Option<RelNodeContext>,
        _optimizer: Option<&CascadesOptimizer<DfNodeType>>,
    ) -> Cost {
        let compute_cost = predicates
            .iter()
            .map(|pred| self.compute_pred_cost(pred))
            .sum();
        match node {
            DfNodeType::PhysicalScan => {
                let table_name = ConstantPred::from_pred_node(predicates[0])
                    .unwrap()
                    .as_str();
                let row_cnt = self
                    .table_stat
                    .get(table_name.as_ref())
                    .copied()
                    .unwrap_or(DEFAULT_TABLE_ROW_CNT) as f64;
                Self::cost(row_cnt, 0.0, row_cnt)
            }
            DfNodeType::PhysicalLimit => {
                let (row_cnt, compute_cost, _) = Self::cost_tuple(&children_costs[0]);
                let selectivity = 0.001;
                Self::cost((row_cnt * selectivity).max(1.0), compute_cost, 0.0)
            }
            DfNodeType::PhysicalEmptyRelation => Self::cost(0.5, 0.01, 0.0),
            DfNodeType::PhysicalFilter => {
                let (row_cnt, _, _) = Self::cost_tuple(&children_costs[0]);
                let (_, compute_cost, _) = Self::cost_tuple(&children_costs[1]);
                let selectivity = 0.001;
                Self::cost(
                    (row_cnt * selectivity).max(1.0),
                    row_cnt * compute_cost,
                    0.0,
                )
            }
            DfNodeType::PhysicalNestedLoopJoin(_) => {
                let (row_cnt_1, _, _) = Self::cost_tuple(&children_costs[0]);
                let (row_cnt_2, _, _) = Self::cost_tuple(&children_costs[1]);
                let (_, compute_cost, _) = Self::cost_tuple(&children_costs[2]);
                let selectivity = 0.01;
                Self::cost(
                    (row_cnt_1 * row_cnt_2 * selectivity).max(1.0),
                    row_cnt_1 * row_cnt_2 * compute_cost + row_cnt_1,
                    0.0,
                )
            }
            DfNodeType::PhysicalProjection => {
                let (row_cnt, _, _) = Self::cost_tuple(&children_costs[0]);
                let (_, compute_cost, _) = Self::cost_tuple(&children_costs[1]);
                Self::cost(row_cnt, compute_cost * row_cnt, 0.0)
            }
            DfNodeType::PhysicalHashJoin(_) => {
                let (row_cnt_1, _, _) = Self::cost_tuple(&children_costs[0]);
                let (row_cnt_2, _, _) = Self::cost_tuple(&children_costs[1]);
                Self::cost(
                    row_cnt_1.min(row_cnt_2).max(1.0),
                    row_cnt_1 * 2.0 + row_cnt_2,
                    0.0,
                )
            }

            DfNodeType::PhysicalSort => {
                let (row_cnt, _, _) = Self::cost_tuple(&children_costs[0]);
                Self::cost(row_cnt, row_cnt * row_cnt.ln_1p().max(1.0), 0.0)
            }
            DfNodeType::PhysicalAgg => {
                let (row_cnt, _, _) = Self::cost_tuple(&children_costs[0]);
                let (_, compute_cost_1, _) = Self::cost_tuple(&children_costs[1]);
                let (_, compute_cost_2, _) = Self::cost_tuple(&children_costs[2]);
                Self::cost(row_cnt, row_cnt * (compute_cost_1 + compute_cost_2), 0.0)
            }
            x => unimplemented!("cannot compute cost for {}", x),
        }
    }

    fn compute_plan_node_cost(&self, node: &PlanNode<DfNodeType>) -> Cost {
        let mut cost = self.zero();
        let top = compute_plan_node_cost(self, node, &mut cost);
        cost.0[ROW_COUNT] = top.0[ROW_COUNT];
        cost
    }
}

impl DfCostModel {}<|MERGE_RESOLUTION|>--- conflicted
+++ resolved
@@ -31,17 +31,13 @@
 pub const COMPUTE_COST: usize = 2;
 pub const IO_COST: usize = 3;
 
-<<<<<<< HEAD
+pub(crate) const DEFAULT_TABLE_ROW_CNT: usize = 1000;
+
 impl DfCostModel {
     pub fn new(table_stat: HashMap<String, usize>) -> Self {
         Self { table_stat }
     }
 
-=======
-pub(crate) const DEFAULT_TABLE_ROW_CNT: usize = 1000;
-
-impl OptCostModel {
->>>>>>> 4c8f4b49
     pub fn row_cnt(Cost(cost): &Cost) -> f64 {
         cost[ROW_COUNT]
     }
