// TODO: can i remove reduced group id entirely?
// TODO: Do we really need to have getters for all of these separate group fields instead of just getting everything? Maybe...
use std::{
    collections::{hash_map::Entry, HashMap, HashSet},
    fmt::Display,
    sync::Arc,
};

use anyhow::{bail, Result};
use itertools::Itertools;
use std::any::Any;
use tracing::trace;

use crate::{
    cost::Cost,
    nodes::{
        ArcPlanNode, ArcPredNode, NodeType, PlanNode, PlanNodeMeta, PlanNodeMetaMap,
        PlanNodeOrGroup, PredNode, Value,
    },
    property::PropertyBuilderAny,
};

use super::optimizer::{ExprId, GroupId};

// TODO: What is a RelMemoNodeRef supposed to mean?
// Can we call this a MemoExprRef, and MemoExpr instead?
pub type RelMemoNodeRef<T> = Arc<MemoPlanNode<T>>;

#[derive(Clone, Copy, PartialEq, Eq, PartialOrd, Ord, Debug)]
pub enum BindingType {
    Both,
    Logical,
    Physical,
}

/// Fully unmaterialized plan node for fast hashing in memo table.
/// Equivalent to an expression in Cascades.
#[derive(Clone, Debug, PartialEq, Eq, Hash)]
pub struct MemoPlanNode<T: NodeType> {
    pub typ: T,
    pub children: Vec<GroupId>,
    pub predicates: Vec<PredId>,
}

<<<<<<< HEAD
impl<T: NodeType> std::fmt::Display for MemoPlanNode<T> {
=======
impl<T: RelNodeTyp> RelMemoNode<T> {
    pub fn into_rel_node(self) -> RelNode<T> {
        RelNode {
            typ: self.typ,
            children: self
                .children
                .into_iter()
                .map(|x| Arc::new(RelNode::new_group(x)))
                .collect(),
            data: self.data,
        }
    }
}

impl<T: RelNodeTyp> std::fmt::Display for RelMemoNode<T> {
>>>>>>> 40960739
    fn fmt(&self, f: &mut std::fmt::Formatter<'_>) -> std::fmt::Result {
        write!(f, "({}", self.typ)?;
        for child in &self.children {
            write!(f, " {}", child)?;
        }
        for child in &self.predicates {
            write!(f, " {}", child)?;
        }
        write!(f, ")")
    }
}

/// Fully unmaterialized predicate node for fast hashing in memo table.
#[derive(Clone, Debug, PartialEq, Eq, Hash)]
pub struct MemoPredNode<T: NodeType> {
    pub typ: T::PredType,
    pub children: Vec<PredId>,
    pub data: Option<Value>,
}

impl<T: NodeType> std::fmt::Display for MemoPredNode<T> {
    fn fmt(&self, f: &mut std::fmt::Formatter<'_>) -> std::fmt::Result {
        write!(f, "({}", self.typ)?;
        for child in &self.children {
            write!(f, " {}", child)?;
        }
        write!(f, ")")
    }
}

#[derive(Default, Debug, Clone)]
pub struct Winner {
    pub impossible: bool,
    pub expr_id: ExprId,
    pub cost: Cost,
}

#[derive(Default, Debug, Clone)]
pub struct GroupInfo {
    pub winner: Option<Winner>,
}

pub(crate) struct Group {
    pub(crate) group_exprs: HashSet<ExprId>,
    pub(crate) info: GroupInfo,
    pub(crate) properties: Arc<[Box<dyn Any + Send + Sync + 'static>]>,
}

#[derive(Clone, Copy, PartialEq, Eq, PartialOrd, Ord, Debug, Default, Hash)]
pub struct PredId(usize);

impl Display for PredId {
    fn fmt(&self, f: &mut std::fmt::Formatter<'_>) -> std::fmt::Result {
        write!(f, "P{}", self.0)
    }
}

pub struct Memo<T: NodeType> {
    // Source of truth.
    groups: HashMap<GroupId, Group>,
    expr_id_to_expr_node: HashMap<ExprId, RelMemoNodeRef<T>>,

    // Predicate stuff (TODO: Improve this---this is a working prototype)
    pred_node_to_pred_id: HashMap<MemoPredNode<T>, PredId>, // TODO: Pred groups not implemented yet
    pred_id_to_pred_node: HashMap<PredId, MemoPredNode<T>>, // TODO: Pred groups not implemented yet

    // Internal states.
    group_expr_counter: usize,
    property_builders: Arc<[Box<dyn PropertyBuilderAny<T>>]>,

    // Indexes.
    expr_node_to_expr_id: HashMap<MemoPlanNode<T>, ExprId>,
    expr_id_to_group_id: HashMap<ExprId, GroupId>,

    // We update all group IDs in the memo table upon group merging, but
    // there might be edge cases that some tasks still hold the old group ID.
    // In this case, we need this mapping to redirect to the merged group ID.
    merged_group_mapping: HashMap<GroupId, GroupId>,
    dup_expr_mapping: HashMap<ExprId, ExprId>,
}

impl<T: NodeType> Memo<T> {
    pub fn new(property_builders: Arc<[Box<dyn PropertyBuilderAny<T>>]>) -> Self {
        Self {
            expr_id_to_group_id: HashMap::new(),
            expr_id_to_expr_node: HashMap::new(),
            expr_node_to_expr_id: HashMap::new(),
            groups: HashMap::new(),
            pred_node_to_pred_id: HashMap::new(),
            pred_id_to_pred_node: HashMap::new(),
            group_expr_counter: 0,
            merged_group_mapping: HashMap::new(),
            property_builders,
            dup_expr_mapping: HashMap::new(),
        }
    }

    /// Get the next group id. Group id and expr id shares the same counter, so as to make it easier to debug...
    fn next_group_id(&mut self) -> GroupId {
        let id = self.group_expr_counter;
        self.group_expr_counter += 1;
        GroupId(id)
    }

    /// Get the next expr id. Group id and expr id shares the same counter, so as to make it easier to debug...
    fn next_expr_id(&mut self) -> ExprId {
        let id = self.group_expr_counter;
        self.group_expr_counter += 1;
        ExprId(id)
    }

    fn verify_integrity(&self) {
        if cfg!(debug_assertions) {
            let num_of_exprs = self.expr_id_to_expr_node.len();
            assert_eq!(num_of_exprs, self.expr_node_to_expr_id.len());
            assert_eq!(num_of_exprs, self.expr_id_to_group_id.len());

            let mut valid_groups = HashSet::new();
            for to in self.merged_group_mapping.values() {
                assert_eq!(self.merged_group_mapping[to], *to);
                valid_groups.insert(*to);
            }
            assert_eq!(valid_groups.len(), self.groups.len());

            for (id, node) in self.expr_id_to_expr_node.iter() {
                assert_eq!(self.expr_node_to_expr_id[node], *id);
                for child in &node.children {
                    assert!(
                        valid_groups.contains(child),
                        "invalid group used in expression {}, where {} does not exist any more",
                        node,
                        child
                    );
                }
            }

            let mut cnt = 0;
            for (group_id, group) in &self.groups {
                assert!(valid_groups.contains(group_id));
                cnt += group.group_exprs.len();
                assert!(!group.group_exprs.is_empty());
                for expr in &group.group_exprs {
                    assert_eq!(self.expr_id_to_group_id[expr], *group_id);
                }
            }
            assert_eq!(cnt, num_of_exprs);
        }
    }

    #[allow(dead_code)]
    fn merge_group(&mut self, group_a: GroupId, group_b: GroupId) -> GroupId {
        use std::cmp::Ordering;
        let group_a = self.reduce_group(group_a);
        let group_b = self.reduce_group(group_b);
        let (merge_into, merge_from) = match group_a.0.cmp(&group_b.0) {
            Ordering::Less => (group_a, group_b),
            Ordering::Equal => return group_a,
            Ordering::Greater => (group_b, group_a),
        };
        self.merge_group_inner(merge_into, merge_from);
        self.verify_integrity();
        merge_into
    }

    /// Add an expression into the memo, returns the group id and the expr id.
    pub fn add_new_expr(&mut self, rel_node: ArcPlanNode<T>) -> (GroupId, ExprId) {
        let (group_id, expr_id) = self
            .add_new_group_expr_inner(rel_node, None)
            .expect("should not trigger merge group");
        self.verify_integrity();
        (group_id, expr_id)
    }

    /// Add an expression into the memo, returns the expr id.
    pub fn add_expr_to_group(&mut self, rel_node: ArcPlanNode<T>, group_id: GroupId) -> ExprId {
        let reduced_group_id = self.reduce_group(group_id);
        let (returned_group_id, expr_id) = self
            .add_new_group_expr_inner(rel_node, Some(reduced_group_id))
            .unwrap();
        assert_eq!(returned_group_id, reduced_group_id);
        self.verify_integrity();
        expr_id
    }

    fn reduce_group(&self, group_id: GroupId) -> GroupId {
        self.merged_group_mapping[&group_id]
    }

    fn merge_group_inner(&mut self, merge_into: GroupId, merge_from: GroupId) {
        if merge_into == merge_from {
            return;
        }
        trace!(event = "merge_group", merge_into = %merge_into, merge_from = %merge_from);
        let group_merge_from = self.groups.remove(&merge_from).unwrap();
        let group_merge_into = self.groups.get_mut(&merge_into).unwrap();
        // TODO: update winner, cost and properties
        for from_expr in group_merge_from.group_exprs {
            let ret = self.expr_id_to_group_id.insert(from_expr, merge_into);
            assert!(ret.is_some());
            group_merge_into.group_exprs.insert(from_expr);
        }
        self.merged_group_mapping.insert(merge_from, merge_into);

        // Update all indexes and other data structures
        // 1. update merged group mapping -- could be optimized with union find
        for (_, mapped_to) in self.merged_group_mapping.iter_mut() {
            if *mapped_to == merge_from {
                *mapped_to = merge_into;
            }
        }

        let mut pending_recursive_merge = Vec::new();
        // 2. update all group expressions and indexes
        for (group_id, group) in self.groups.iter_mut() {
            let mut new_expr_list = HashSet::new();
            for expr_id in group.group_exprs.iter() {
                let expr = self.expr_id_to_expr_node[expr_id].clone();
                if expr.children.contains(&merge_from) {
                    // Create the new expr node
                    let old_expr = expr.as_ref().clone();
                    let mut new_expr = expr.as_ref().clone();
                    new_expr.children.iter_mut().for_each(|x| {
                        if *x == merge_from {
                            *x = merge_into;
                        }
                    });
                    // Update all existing entries and indexes
                    self.expr_id_to_expr_node
                        .insert(*expr_id, Arc::new(new_expr.clone()));
                    self.expr_node_to_expr_id.remove(&old_expr);
                    if let Some(dup_expr) = self.expr_node_to_expr_id.get(&new_expr) {
                        // If new_expr == some_other_old_expr in the memo table, unless they belong to the same group,
                        // we should merge the two groups. This should not happen. We should simply drop this expression.
                        let dup_group_id = self.expr_id_to_group_id[dup_expr];
                        if dup_group_id != *group_id {
                            pending_recursive_merge.push((dup_group_id, *group_id));
                        }
                        self.expr_id_to_expr_node.remove(expr_id);
                        self.expr_id_to_group_id.remove(expr_id);
                        self.dup_expr_mapping.insert(*expr_id, *dup_expr);
                        new_expr_list.insert(*dup_expr); // adding this temporarily -- should be removed once recursive merge finishes
                    } else {
                        self.expr_node_to_expr_id.insert(new_expr, *expr_id);
                        new_expr_list.insert(*expr_id);
                    }
                } else {
                    new_expr_list.insert(*expr_id);
                }
            }
            assert!(!new_expr_list.is_empty());
            group.group_exprs = new_expr_list;
        }
        for (merge_from, merge_into) in pending_recursive_merge {
            // We need to reduce because each merge would probably invalidate some groups in the last loop iteration.
            let merge_from = self.reduce_group(merge_from);
            let merge_into = self.reduce_group(merge_into);
            self.merge_group_inner(merge_into, merge_from);
        }
    }

    fn add_new_group_expr_inner(
        &mut self,
        plan_node: ArcPlanNode<T>,
        add_to_group_id: Option<GroupId>,
    ) -> anyhow::Result<(GroupId, ExprId)> {
        let children_group_ids = plan_node
            .children
            .iter()
            .map(|child| match child {
                PlanNodeOrGroup::Group(group_id) => *group_id,
                PlanNodeOrGroup::PlanNode(plan_node) => self.add_new_expr(plan_node.clone()).0,
            })
            .collect::<Vec<_>>();
        let predicates = plan_node
            .predicates
            .iter()
            .map(|pred| self.add_new_pred(pred.clone()))
            .collect::<Vec<_>>();
        let memo_node = MemoPlanNode {
            typ: plan_node.typ.clone(),
            children: children_group_ids,
            predicates: predicates,
        };
        if let Some(&expr_id) = self.expr_node_to_expr_id.get(&memo_node) {
            let group_id = self.expr_id_to_group_id[&expr_id];
            if let Some(add_to_group_id) = add_to_group_id {
                let add_to_group_id = self.reduce_group(add_to_group_id);
                self.merge_group_inner(add_to_group_id, group_id);
                return Ok((add_to_group_id, expr_id));
            }
            return Ok((group_id, expr_id));
        }
        let expr_id = self.next_expr_id();
        let group_id = if let Some(group_id) = add_to_group_id {
            group_id
        } else {
            self.next_group_id()
        };
        self.expr_id_to_expr_node
            .insert(expr_id, memo_node.clone().into());
        self.expr_id_to_group_id.insert(expr_id, group_id);
        self.expr_node_to_expr_id.insert(memo_node.clone(), expr_id);
        self.append_expr_to_group(expr_id, group_id, memo_node);
        Ok((group_id, expr_id))
    }

    /// This may also be inefficient for the same reason as get_expr_info.
    pub fn get_pred_expr_info(&self, pred_node: ArcPredNode<T>) -> PredId {
        let children_pred_ids = pred_node
            .children
            .iter()
            .map(|child| self.get_pred_expr_info(child.clone()))
            .collect::<Vec<_>>();

        let memo_node = MemoPredNode {
            typ: pred_node.typ.clone(),
            children: children_pred_ids,
            data: pred_node.data.clone(),
        };
        let Some(&pred_id) = self.pred_node_to_pred_id.get(&memo_node) else {
            unreachable!("not found {}", memo_node)
        };
        pred_id
    }
    /// This is inefficient: usually the optimizer should have a MemoRef instead of passing the full rel node.
    pub fn get_expr_info(&self, plan_node: ArcPlanNode<T>) -> (GroupId, ExprId) {
        let children_group_ids = plan_node
            .children
            .iter()
            .map(|child| match child {
                PlanNodeOrGroup::Group(group_id) => *group_id,
                PlanNodeOrGroup::PlanNode(plan_node) => self.get_expr_info(plan_node.clone()).0,
            })
            .collect::<Vec<_>>();

        let pred_group_ids = plan_node
            .predicates
            .iter()
            .map(|pred| self.get_pred_expr_info(pred.clone()))
            .collect::<Vec<_>>();
        let memo_node = MemoPlanNode {
            typ: plan_node.typ.clone(),
            children: children_group_ids,
            predicates: pred_group_ids,
        };
        let Some(&expr_id) = self.expr_node_to_expr_id.get(&memo_node) else {
            unreachable!("not found {}", memo_node)
        };
        let group_id = self.expr_id_to_group_id[&expr_id];
        (group_id, expr_id)
    }

    fn infer_properties(
        &self,
        memo_node: MemoPlanNode<T>,
    ) -> Vec<Box<dyn Any + 'static + Send + Sync>> {
        let child_properties = memo_node
            .children
            .iter()
            .map(|child| self.groups[child].properties.clone())
            .collect_vec();
        let mut props = Vec::with_capacity(self.property_builders.len());
        for (id, builder) in self.property_builders.iter().enumerate() {
            let child_properties = child_properties
                .iter()
                .map(|x| x[id].as_ref() as &dyn std::any::Any)
                .collect::<Vec<_>>();
            let materialized_predicates = memo_node
                .predicates
                .iter()
                .map(|pred_id| self.get_pred_from_pred_id(*pred_id))
                .collect::<Vec<_>>();
            let prop = builder.derive_any(
                memo_node.typ.clone(),
                &materialized_predicates,
                child_properties.as_slice(),
            );
            props.push(prop);
        }
        props
    }

    fn add_new_pred(&mut self, pred_node: ArcPredNode<T>) -> PredId {
        let children_pred_ids = pred_node
            .children
            .iter()
            .map(|child| self.get_pred_expr_info(pred_node.clone()))
            .collect::<Vec<_>>();

        let memo_node = MemoPredNode {
            typ: pred_node.typ.clone(),
            children: children_pred_ids,
            data: pred_node.data.clone(),
        };
        if let Some(&pred_id) = self.pred_node_to_pred_id.get(&memo_node) {
            return pred_id;
        }
        let pred_id = PredId(self.pred_node_to_pred_id.len());
        self.pred_node_to_pred_id.insert(memo_node.clone(), pred_id);
        self.pred_id_to_pred_node.insert(pred_id, memo_node);
        pred_id
    }

    /// If group_id exists, it adds expr_id to the existing group
    /// Otherwise, it creates a new group of that group_id and insert expr_id into the new group
    fn append_expr_to_group(
        &mut self,
        expr_id: ExprId,
        group_id: GroupId,
        memo_node: MemoPlanNode<T>,
    ) {
        trace!(event = "add_expr_to_group", group_id = %group_id, expr_id = %expr_id, memo_node = %memo_node);
        if let Entry::Occupied(mut entry) = self.groups.entry(group_id) {
            let group = entry.get_mut();
            group.group_exprs.insert(expr_id);
            return;
        }
        // Create group and infer properties (only upon initializing a group).
        let mut group = Group {
            group_exprs: HashSet::new(),
            info: GroupInfo::default(),
            properties: self.infer_properties(memo_node).into(),
        };
        group.group_exprs.insert(expr_id);
        self.groups.insert(group_id, group);
        self.merged_group_mapping.insert(group_id, group_id);
    }

    /// Get the group id of an expression.
    /// The group id is volatile, depending on whether the groups are merged.
    pub fn get_group_id(&self, mut expr_id: ExprId) -> GroupId {
        while let Some(new_expr_id) = self.dup_expr_mapping.get(&expr_id) {
            expr_id = *new_expr_id;
        }
        *self
            .expr_id_to_group_id
            .get(&expr_id)
            .expect("expr not found in group mapping")
    }

    /// Get the memoized representation of a node, only for debugging purpose
    pub fn get_expr_memoed(&self, mut expr_id: ExprId) -> RelMemoNodeRef<T> {
        while let Some(new_expr_id) = self.dup_expr_mapping.get(&expr_id) {
            expr_id = *new_expr_id;
        }
        self.expr_id_to_expr_node
            .get(&expr_id)
            .expect("expr not found in expr mapping")
            .clone()
    }

    pub fn get_all_exprs_in_group(&self, group_id: GroupId) -> Vec<ExprId> {
        let group_id = self.reduce_group(group_id);
        let group = self.groups.get(&group_id).expect("group not found");
        let mut exprs = group.group_exprs.iter().copied().collect_vec();
        exprs.sort();
        exprs
    }

    pub(crate) fn get_all_group_ids(&self) -> Vec<GroupId> {
        let mut ids = self.groups.keys().copied().collect_vec();
        ids.sort();
        ids
    }

    pub(crate) fn get_group_info(&self, group_id: GroupId) -> GroupInfo {
        let group_id = self.reduce_group(group_id);
        self.groups.get(&group_id).as_ref().unwrap().info.clone()
    }

    pub(crate) fn get_group(&self, group_id: GroupId) -> &Group {
        let group_id = self.reduce_group(group_id);
        self.groups.get(&group_id).as_ref().unwrap()
    }

    // TODO: I think the idea of a group info and the group cost/winner info should
    // be separated
    pub fn update_group_info(&mut self, group_id: GroupId, group_info: GroupInfo) {
        if let Some(ref winner) = group_info.winner {
            if !winner.impossible {
                assert!(
                    winner.cost.0[0] != 0.0,
                    "{}",
                    self.expr_id_to_expr_node[&winner.expr_id]
                );
            }
        }
        let grp = self.groups.get_mut(&group_id);
        grp.unwrap().info = group_info;
    }

    pub fn get_best_group_binding(
        &self,
        group_id: GroupId,
        meta: &mut Option<PlanNodeMetaMap>, // TODO: Document this?!
    ) -> Result<ArcPlanNode<T>> {
        let info = self.get_group_info(group_id);
        if let Some(winner) = info.winner {
            if !winner.impossible {
                let expr_id = winner.expr_id;
                let expr = self.expr_id_to_expr_node[&expr_id].clone();
                let mut children = Vec::with_capacity(expr.children.len());
                for child in &expr.children {
                    children.push(PlanNodeOrGroup::PlanNode(
                        self.get_best_group_binding(*child, meta)?,
                    ));
                }
                let mut predicates = Vec::with_capacity(expr.predicates.len());
                for pred in &expr.predicates {
                    predicates.push(self.get_pred_from_pred_id(*pred));
                }
                let node = Arc::new(PlanNode {
                    typ: expr.typ.clone(),
                    children,
                    predicates,
                });

                if let Some(meta) = meta {
                    meta.insert(
                        node.as_ref() as *const _ as usize,
                        PlanNodeMeta::new(group_id, winner.cost),
                    );
                }
                return Ok(node);
            }
        }
        bail!("no best group binding for group {}", group_id)
    }

    // todo: would be implemented differently with predicate groups
    pub fn get_pred_from_pred_id(&self, pred_id: PredId) -> ArcPredNode<T> {
        let pred_node = self.pred_id_to_pred_node[&pred_id].clone();
        // recursively materialize
        let children = pred_node
            .children
            .iter()
            .map(|child| self.get_pred_from_pred_id(*child))
            .collect_vec();
        Arc::new(PredNode {
            typ: pred_node.typ,
            children,
            data: pred_node.data.clone(),
        })
    }

    pub fn clear_winner(&mut self) {
        for group in self.groups.values_mut() {
            group.info.winner = None;
        }
    }

    /// Return number of expressions in the memo table.
    pub fn compute_plan_space(&self) -> usize {
        self.expr_id_to_expr_node.len()
    }
}

// TODO: Fix tests with predicates
// #[cfg(test)]
// mod tests {
//     use super::*;

//     #[derive(Debug, Clone, PartialEq, Eq, Hash)]
//     enum MemoTestRelTyp {
//         Group(GroupId),
//         List,
//         Join,
//         Project,
//         Scan,
//         Expr,
//     }

//     impl std::fmt::Display for MemoTestRelTyp {
//         fn fmt(&self, f: &mut std::fmt::Formatter<'_>) -> std::fmt::Result {
//             match self {
//                 Self::Group(x) => write!(f, "{}", x),
//                 other => write!(f, "{:?}", other),
//             }
//         }
//     }

//     impl NodeType for MemoTestRelTyp {
//         fn is_logical(&self) -> bool {
//             matches!(self, Self::Project | Self::Scan | Self::Join)
//         }
//     }

//     type MemoTestRelNode = RelNode<MemoTestRelTyp>;
//     type MemoTestRelNodeRef = RelNodeRef<MemoTestRelTyp>;

//     fn join(
//         left: impl Into<MemoTestRelNodeRef>,
//         right: impl Into<MemoTestRelNodeRef>,
//         cond: impl Into<MemoTestRelNodeRef>,
//     ) -> MemoTestRelNode {
//         RelNode {
//             typ: MemoTestRelTyp::Join,
//             children: vec![left.into(), right.into(), cond.into()],
//             data: None,
//         }
//     }

//     fn scan(table: &str) -> MemoTestRelNode {
//         RelNode {
//             typ: MemoTestRelTyp::Scan,
//             children: vec![],
//             data: Some(Value::String(table.to_string().into())),
//         }
//     }

//     fn project(
//         input: impl Into<MemoTestRelNodeRef>,
//         expr_list: impl Into<MemoTestRelNodeRef>,
//     ) -> MemoTestRelNode {
//         RelNode {
//             typ: MemoTestRelTyp::Project,
//             children: vec![input.into(), expr_list.into()],
//             data: None,
//         }
//     }

//     fn list(items: Vec<impl Into<MemoTestRelNodeRef>>) -> MemoTestRelNode {
//         RelNode {
//             typ: MemoTestRelTyp::List,
//             children: items.into_iter().map(|x| x.into()).collect(),
//             data: None,
//         }
//     }

//     fn expr(data: Value) -> MemoTestRelNode {
//         RelNode {
//             typ: MemoTestRelTyp::Expr,
//             children: vec![],
//             data: Some(data),
//         }
//     }

//     fn group(group_id: GroupId) -> MemoTestRelNode {
//         RelNode {
//             typ: MemoTestRelTyp::Group(group_id),
//             children: vec![],
//             data: None,
//         }
//     }

//     #[test]
//     fn group_merge_1() {
//         let mut memo = Memo::new(Arc::new([]));
//         let (group_id, _) =
//             memo.add_new_expr(join(scan("t1"), scan("t2"), expr(Value::Bool(true))).into());
//         memo.add_expr_to_group(
//             join(scan("t2"), scan("t1"), expr(Value::Bool(true))).into(),
//             group_id,
//         );
//         assert_eq!(memo.get_group(group_id).group_exprs.len(), 2);
//     }

//     #[test]
//     fn group_merge_2() {
//         let mut memo = Memo::new(Arc::new([]));
//         let (group_id_1, _) = memo.add_new_expr(
//             project(
//                 join(scan("t1"), scan("t2"), expr(Value::Bool(true))),
//                 list(vec![expr(Value::Int64(1))]),
//             )
//             .into(),
//         );
//         let (group_id_2, _) = memo.add_new_expr(
//             project(
//                 join(scan("t1"), scan("t2"), expr(Value::Bool(true))),
//                 list(vec![expr(Value::Int64(1))]),
//             )
//             .into(),
//         );
//         assert_eq!(group_id_1, group_id_2);
//     }

//     #[test]
//     fn group_merge_3() {
//         let mut memo = Memo::new(Arc::new([]));
//         let expr1 = Arc::new(project(scan("t1"), list(vec![expr(Value::Int64(1))])));
//         let expr2 = Arc::new(project(scan("t1-alias"), list(vec![expr(Value::Int64(1))])));
//         memo.add_new_expr(expr1.clone());
//         memo.add_new_expr(expr2.clone());
//         // merging two child groups causes parent to merge
//         let (group_id_expr, _) = memo.get_expr_info(scan("t1").into());
//         memo.add_expr_to_group(scan("t1-alias").into(), group_id_expr);
//         let (group_1, _) = memo.get_expr_info(expr1);
//         let (group_2, _) = memo.get_expr_info(expr2);
//         assert_eq!(group_1, group_2);
//     }

//     #[test]
//     fn group_merge_4() {
//         let mut memo = Memo::new(Arc::new([]));
//         let expr1 = Arc::new(project(
//             project(scan("t1"), list(vec![expr(Value::Int64(1))])),
//             list(vec![expr(Value::Int64(2))]),
//         ));
//         let expr2 = Arc::new(project(
//             project(scan("t1-alias"), list(vec![expr(Value::Int64(1))])),
//             list(vec![expr(Value::Int64(2))]),
//         ));
//         memo.add_new_expr(expr1.clone());
//         memo.add_new_expr(expr2.clone());
//         // merge two child groups, cascading merge
//         let (group_id_expr, _) = memo.get_expr_info(scan("t1").into());
//         memo.add_expr_to_group(scan("t1-alias").into(), group_id_expr);
//         let (group_1, _) = memo.get_expr_info(expr1.clone());
//         let (group_2, _) = memo.get_expr_info(expr2.clone());
//         assert_eq!(group_1, group_2);
//         let (group_1, _) = memo.get_expr_info(expr1.child(0));
//         let (group_2, _) = memo.get_expr_info(expr2.child(0));
//         assert_eq!(group_1, group_2);
//     }

//     #[test]
//     fn group_merge_5() {
//         let mut memo = Memo::new(Arc::new([]));
//         let expr1 = Arc::new(project(
//             project(scan("t1"), list(vec![expr(Value::Int64(1))])),
//             list(vec![expr(Value::Int64(2))]),
//         ));
//         let expr2 = Arc::new(project(
//             project(scan("t1-alias"), list(vec![expr(Value::Int64(1))])),
//             list(vec![expr(Value::Int64(2))]),
//         ));
//         let (_, expr1_id) = memo.add_new_expr(expr1.clone());
//         let (_, expr2_id) = memo.add_new_expr(expr2.clone());

//         // experimenting with group id in expr (i.e., when apply rules)
//         let (scan_t1, _) = memo.get_expr_info(scan("t1").into());
//         let (expr_middle_proj, _) = memo.get_expr_info(list(vec![expr(Value::Int64(1))]).into());
//         let proj_binding = project(group(scan_t1), group(expr_middle_proj));
//         let middle_proj_2 = memo.get_expr_memoed(expr2_id).children[0];

//         memo.add_expr_to_group(proj_binding.into(), middle_proj_2);

//         assert_eq!(
//             memo.get_expr_memoed(expr1_id),
//             memo.get_expr_memoed(expr2_id)
//         ); // these two expressions are merged
//         assert_eq!(memo.get_expr_info(expr1), memo.get_expr_info(expr2));
//     }
// }<|MERGE_RESOLUTION|>--- conflicted
+++ resolved
@@ -42,25 +42,7 @@
     pub predicates: Vec<PredId>,
 }
 
-<<<<<<< HEAD
 impl<T: NodeType> std::fmt::Display for MemoPlanNode<T> {
-=======
-impl<T: RelNodeTyp> RelMemoNode<T> {
-    pub fn into_rel_node(self) -> RelNode<T> {
-        RelNode {
-            typ: self.typ,
-            children: self
-                .children
-                .into_iter()
-                .map(|x| Arc::new(RelNode::new_group(x)))
-                .collect(),
-            data: self.data,
-        }
-    }
-}
-
-impl<T: RelNodeTyp> std::fmt::Display for RelMemoNode<T> {
->>>>>>> 40960739
     fn fmt(&self, f: &mut std::fmt::Formatter<'_>) -> std::fmt::Result {
         write!(f, "({}", self.typ)?;
         for child in &self.children {
@@ -79,6 +61,20 @@
     pub typ: T::PredType,
     pub children: Vec<PredId>,
     pub data: Option<Value>,
+}
+
+impl<T: NodeType> MemoPlanNode<T> {
+    pub fn into_rel_node(self) -> PlanNode<T> {
+        PlanNode {
+            typ: self.typ,
+            children: self
+                .children
+                .into_iter()
+                .map(|x| PlanNodeOrGroup::Group(x))
+                .collect(),
+            predicates: vec![], // TODO: fill in the predicates
+        }
+    }
 }
 
 impl<T: NodeType> std::fmt::Display for MemoPredNode<T> {
