--- conflicted
+++ resolved
@@ -48,28 +48,10 @@
             RuleMatcher::PickOne { pick_to, expand } => {
                 let group_id = node.children[idx];
                 let node = if *expand {
-<<<<<<< HEAD
-                    let exprs = optimizer.get_all_exprs_in_group(group_id);
-
-                    let mut bindings = exprs
-                        .into_iter()
-                        .map(|expr| {
-                            optimizer
-                                .get_all_expr_bindings(expr, BindingType::Logical, None)
-                                .into_iter()
-                                .filter(|y| y.typ.is_logical())
-                                .collect_vec()
-                        })
-                        .flatten()
-                        .collect_vec();
-                    assert_eq!(bindings.len(), 1, "can only expand expression");
-                    PlanNodeOrGroup::PlanNode(bindings.remove(0).as_ref().clone().into())
-=======
-                    let binding = optimizer
-                        .get_predicate_binding(group_id)
-                        .expect("empty group, what's going wrong?");
-                    binding.as_ref().clone()
->>>>>>> 6684251f
+                    // TODO redesign
+                    // let binding = optimizer.get_pred_from_pred_id(group_id);
+                    // PlanNodeOrGroup::PlanNode(binding)
+                    todo!()
                 } else {
                     PlanNodeOrGroup::Group(group_id)
                 };
@@ -257,15 +239,7 @@
 ) -> Vec<ExprId> {
     let mut expr_ids = vec![];
     for new_expr in new_exprs {
-<<<<<<< HEAD
-        let (_, expr_id) = optimizer.add_expr_to_group(new_expr, group_id);
-=======
-        if let Some(_) = new_expr.typ.extract_group() {
-            // TODO: handle "merge group" case
-            todo!("merge group case");
-        }
-        let expr_id = optimizer.add_expr_to_group(new_expr, group_id).unwrap();
->>>>>>> 6684251f
+        let expr_id = optimizer.add_expr_to_group(new_expr, group_id);
         expr_ids.push(expr_id);
     }
     expr_ids
