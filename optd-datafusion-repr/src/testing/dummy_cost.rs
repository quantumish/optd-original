--- conflicted
+++ resolved
@@ -1,13 +1,8 @@
-use crate::plan_nodes::{ArcDfPredNode, DfNodeType};
+use crate::plan_nodes::OptRelNodeTyp;
 use optd_core::{
     cascades::{CascadesOptimizer, RelNodeContext},
-<<<<<<< HEAD
-    cost::{Cost, CostModel},
-    nodes::{PlanNode, Value},
-=======
     cost::{Cost, CostModel, Statistics},
     rel_node::Value,
->>>>>>> 29647f20
 };
 use value_bag::ValueBag;
 
@@ -15,16 +10,6 @@
 /// Intended for testing with the cascades optimizer.
 pub struct DummyCostModel;
 
-<<<<<<< HEAD
-impl CostModel<DfNodeType> for DummyCostModel {
-    fn compute_cost(
-        &self,
-        _node: &DfNodeType,
-        _predicates: &[ArcDfPredNode],
-        _children_costs: &[Cost],
-        _context: Option<RelNodeContext>,
-        _optimizer: Option<&CascadesOptimizer<DfNodeType>>,
-=======
 impl CostModel<OptRelNodeTyp> for DummyCostModel {
     /// Compute the cost of a single operation
     fn compute_operation_cost(
@@ -35,15 +20,10 @@
         _: &[Cost],
         _: Option<RelNodeContext>,
         _: Option<&CascadesOptimizer<OptRelNodeTyp>>,
->>>>>>> 29647f20
     ) -> Cost {
         Cost(vec![1.0])
     }
 
-<<<<<<< HEAD
-    fn compute_plan_node_cost(&self, _node: &PlanNode<DfNodeType>) -> Cost {
-        Cost(vec![0.0])
-=======
     /// Derive the statistics of a single operation
     fn derive_statistics(
         &self,
@@ -62,7 +42,6 @@
 
     fn explain_statistics(&self, _: &Statistics) -> String {
         "dummy_statistics".to_string()
->>>>>>> 29647f20
     }
 
     fn weighted_cost(&self, cost: &Cost) -> f64 {
