#![allow(clippy::new_without_default)]

use std::{collections::HashMap, sync::Arc};

use anyhow::Result;
use cost::{AdaptiveCostModel, DataFusionBaseTableStats, RuntimeAdaptionStorage, DEFAULT_DECAY};
use optd_core::{
    cascades::{CascadesOptimizer, GroupId},
    heuristics::{ApplyOrder, HeuristicsOptimizer},
    optimizer::Optimizer,
    property::PropertyBuilderAny,
    rel_node::RelNodeMetaMap,
    rules::Rule,
};

use plan_nodes::{OptRelNodeRef, OptRelNodeTyp};
use properties::{
    column_ref::ColumnRefPropertyBuilder,
    schema::{Catalog, SchemaPropertyBuilder},
};
use rules::{
    EliminateDuplicatedAggExprRule, EliminateDuplicatedSortExprRule, EliminateFilterRule,
    EliminateJoinRule, EliminateLimitRule, FilterAggTransposeRule, FilterCrossJoinTransposeRule,
    FilterInnerJoinTransposeRule, FilterMergeRule, FilterProjectTransposeRule,
    FilterSortTransposeRule, HashJoinRule, JoinAssocRule, JoinCommuteRule, PhysicalConversionRule,
    ProjectFilterTransposeRule, ProjectMergeRule, ProjectionPullUpJoin, SimplifyFilterRule,
    SimplifyJoinCondRule,
};

pub use optd_core::rel_node::Value;

use crate::rules::{
    DepInitialDistinct, DepJoinEliminateAtScan, DepJoinPastAgg, DepJoinPastFilter, DepJoinPastProj,
};

pub mod cost;
mod explain;
pub mod plan_nodes;
pub mod properties;
pub mod rules;
#[cfg(test)]
mod testing;
// mod expand;

pub struct DatafusionOptimizer {
    hueristic_optimizer: HeuristicsOptimizer<OptRelNodeTyp>,
    cascades_optimizer: CascadesOptimizer<OptRelNodeTyp>,
    pub runtime_statistics: RuntimeAdaptionStorage,
    enable_adaptive: bool,
    enable_heuristic: bool,
}

impl DatafusionOptimizer {
    pub fn enable_adaptive(&mut self, enable: bool) {
        self.enable_adaptive = enable;
    }

    pub fn adaptive_enabled(&self) -> bool {
        self.enable_adaptive
    }

    pub fn enable_heuristic(&mut self, enable: bool) {
        self.enable_heuristic = enable;
    }

    pub fn is_heuristic_enabled(&self) -> bool {
        self.enable_heuristic
    }

    pub fn optd_cascades_optimizer(&self) -> &CascadesOptimizer<OptRelNodeTyp> {
        &self.cascades_optimizer
    }

    pub fn optd_hueristic_optimizer(&self) -> &HeuristicsOptimizer<OptRelNodeTyp> {
        &self.hueristic_optimizer
    }

    pub fn optd_optimizer_mut(&mut self) -> &mut CascadesOptimizer<OptRelNodeTyp> {
        &mut self.cascades_optimizer
    }

    pub fn default_heuristic_rules(
    ) -> Vec<Arc<dyn Rule<OptRelNodeTyp, HeuristicsOptimizer<OptRelNodeTyp>>>> {
        vec![
            Arc::new(SimplifyFilterRule::new()),
            Arc::new(SimplifyJoinCondRule::new()),
            Arc::new(EliminateFilterRule::new()),
            Arc::new(EliminateJoinRule::new()),
            Arc::new(EliminateLimitRule::new()),
            Arc::new(EliminateDuplicatedSortExprRule::new()),
            Arc::new(EliminateDuplicatedAggExprRule::new()),
            Arc::new(DepJoinEliminateAtScan::new()),
            Arc::new(DepInitialDistinct::new()),
            Arc::new(DepJoinPastProj::new()),
            Arc::new(DepJoinPastFilter::new()),
            Arc::new(DepJoinPastAgg::new()),
            Arc::new(ProjectMergeRule::new()),
            Arc::new(FilterMergeRule::new()),
        ]
    }

    pub fn default_cascades_rules() -> (
        Vec<Arc<dyn Rule<OptRelNodeTyp, CascadesOptimizer<OptRelNodeTyp>>>>,
        Vec<Arc<dyn Rule<OptRelNodeTyp, CascadesOptimizer<OptRelNodeTyp>>>>,
    ) {
        let mut transformation_rules: Vec<
            Arc<dyn Rule<OptRelNodeTyp, CascadesOptimizer<OptRelNodeTyp>>>,
        > = vec![];
        // transformation_rules.push(Arc::new(ProjectFilterTransposeRule::new()));
        // transformation_rules.push(Arc::new(FilterProjectTransposeRule::new()));
        // transformation_rules.push(Arc::new(FilterCrossJoinTransposeRule::new()));
        // transformation_rules.push(Arc::new(FilterInnerJoinTransposeRule::new()));
        // transformation_rules.push(Arc::new(FilterSortTransposeRule::new()));
        // transformation_rules.push(Arc::new(FilterAggTransposeRule::new()));
        // transformation_rules.push(Arc::new(JoinAssocRule::new()));
        transformation_rules.push(Arc::new(JoinCommuteRule::new()));
        transformation_rules.push(Arc::new(ProjectionPullUpJoin::new()));

        let mut implementation_rules: Vec<
            Arc<dyn Rule<OptRelNodeTyp, CascadesOptimizer<OptRelNodeTyp>>>,
        > = PhysicalConversionRule::all_conversions();

        implementation_rules.push(Arc::new(HashJoinRule::new()));

        (transformation_rules, implementation_rules)
    }

    /// Create an optimizer with partial explore (otherwise it's too slow).
    pub fn new_physical(
        catalog: Arc<dyn Catalog>,
        stats: DataFusionBaseTableStats,
        enable_adaptive: bool,
    ) -> Self {
        let (transformation_rules, implementation_rules) = Self::default_cascades_rules();
        let heuristic_rules = Self::default_heuristic_rules();
        let property_builders: Arc<[Box<dyn PropertyBuilderAny<OptRelNodeTyp>>]> = Arc::new([
            Box::new(SchemaPropertyBuilder::new(catalog.clone())),
            Box::new(ColumnRefPropertyBuilder::new(catalog.clone())),
        ]);
        let cost_model = AdaptiveCostModel::new(DEFAULT_DECAY, stats);
        Self {
            runtime_statistics: cost_model.get_runtime_map(),
            cascades_optimizer: CascadesOptimizer::new(
                transformation_rules.into(),
                implementation_rules.into(),
                Arc::new(cost_model),
                property_builders.clone(),
            ),
            hueristic_optimizer: HeuristicsOptimizer::new_with_rules(
                heuristic_rules,
<<<<<<< HEAD
                ApplyOrder::BottomUp,
                property_builders,
=======
                ApplyOrder::TopDown, // uhh TODO reconsider
                property_builders.clone(),
>>>>>>> 5065c420
            ),
            enable_adaptive,
            enable_heuristic: true,
        }
    }

    /// The optimizer settings for three-join demo as a perfect optimizer.
    pub fn new_alternative_physical_for_demo(catalog: Arc<dyn Catalog>) -> Self {
        todo!();
        // let rules = PhysicalConversionRule::all_conversions();
        // let mut rule_wrappers = Vec::new();
        // for rule in rules {
        //     rule_wrappers.push(RuleWrapper::new_cascades(rule));
        // }
        // rule_wrappers.push(RuleWrapper::new_cascades(Arc::new(HashJoinRule::new())));
        // rule_wrappers.insert(
        //     0,
        //     RuleWrapper::new_cascades(Arc::new(JoinCommuteRule::new())),
        // );
        // rule_wrappers.insert(1, RuleWrapper::new_cascades(Arc::new(JoinAssocRule::new())));
        // rule_wrappers.insert(
        //     2,
        //     RuleWrapper::new_cascades(Arc::new(ProjectionPullUpJoin::new())),
        // );
        // rule_wrappers.insert(
        //     3,
        //     RuleWrapper::new_heuristic(Arc::new(EliminateFilterRule::new())),
        // );

        // let cost_model =
        //     DataFusionAdaptiveCostModel::new(1000, DataFusionBaseTableStats::default()); // very large decay
        // let runtime_statistics = cost_model.get_runtime_map();
        // let optimizer = CascadesOptimizer::new(
        //     rule_wrappers,
        //     Box::new(cost_model),
        //     vec![
        //         Box::new(SchemaPropertyBuilder::new(catalog.clone())),
        //         Box::new(ColumnRefPropertyBuilder::new(catalog)),
        //     ],
        // );
        // Self {
        //     runtime_statistics,
        //     cascades_optimizer: optimizer,
        //     enable_adaptive: true,
        //     enable_heuristic: false,
        //     hueristic_optimizer: HeuristicsOptimizer::new_with_rules(
        //         vec![],
        //         ApplyOrder::BottomUp,
        //         Arc::new([]),
        //     ),
        // }
    }

    pub fn heuristic_optimize(&mut self, root_rel: OptRelNodeRef) -> OptRelNodeRef {
        self.hueristic_optimizer
            .optimize(root_rel)
            .expect("heuristics returns error")
    }

    pub fn cascades_optimize(
        &mut self,
        root_rel: OptRelNodeRef,
    ) -> Result<(GroupId, OptRelNodeRef, RelNodeMetaMap)> {
        if self.enable_adaptive {
            self.runtime_statistics.lock().unwrap().iter_cnt += 1;
            self.cascades_optimizer.step_clear_winner();
        } else {
            self.cascades_optimizer.step_clear();
        }

        let group_id = self.cascades_optimizer.step_optimize_rel(root_rel)?;

        let mut meta = Some(HashMap::new());
        let optimized_rel = self
            .cascades_optimizer
            .step_get_winner(group_id, &mut meta)?;

        Ok((group_id, optimized_rel, meta.unwrap()))
    }

    pub fn dump(&self, group_id: Option<GroupId>) {
        todo!();
        // self.cascades_optimizer.dump(group_id)
    }
}<|MERGE_RESOLUTION|>--- conflicted
+++ resolved
@@ -148,13 +148,8 @@
             ),
             hueristic_optimizer: HeuristicsOptimizer::new_with_rules(
                 heuristic_rules,
-<<<<<<< HEAD
-                ApplyOrder::BottomUp,
-                property_builders,
-=======
                 ApplyOrder::TopDown, // uhh TODO reconsider
                 property_builders.clone(),
->>>>>>> 5065c420
             ),
             enable_adaptive,
             enable_heuristic: true,
