use std::{
    collections::HashMap,
    sync::{Arc, Mutex},
};

use crate::{cost::OptCostModel, plan_nodes::DfNodeType};
use optd_core::{
    cascades::{CascadesOptimizer, GroupId, RelNodeContext},
    cost::{Cost, CostModel},
    nodes::{PlanNode, Value},
};

pub type RuntimeAdaptionStorage = Arc<Mutex<RuntimeAdaptionStorageInner>>;

#[derive(Default, Debug)]
pub struct RuntimeAdaptionStorageInner {
    pub history: HashMap<GroupId, (usize, usize)>,
    pub iter_cnt: usize,
}

pub struct AdaptiveCostModel {
    runtime_row_cnt: RuntimeAdaptionStorage,
    base_model: OptCostModel,
    decay: usize,
}

<<<<<<< HEAD
impl<
        M: MostCommonValues + Serialize + DeserializeOwned,
        D: Distribution + Serialize + DeserializeOwned,
    > CostModel<DfNodeType> for AdaptiveCostModel<M, D>
{
=======
impl CostModel<OptRelNodeTyp> for AdaptiveCostModel {
>>>>>>> 6684251f
    fn explain(&self, cost: &Cost) -> String {
        self.base_model.explain(cost)
    }

    fn accumulate(&self, total_cost: &mut Cost, cost: &Cost) {
        self.base_model.accumulate(total_cost, cost)
    }

    fn zero(&self) -> Cost {
        self.base_model.zero()
    }

    fn compute_cost(
        &self,
        node: &DfNodeType,
        data: &Option<Value>,
        children: &[Cost],
        context: Option<RelNodeContext>,
<<<<<<< HEAD
        optimizer: Option<&CascadesOptimizer<DfNodeType>>,
=======
        _optimizer: Option<&CascadesOptimizer<OptRelNodeTyp>>,
>>>>>>> 6684251f
    ) -> Cost {
        if let DfNodeType::PhysicalScan = node {
            let guard = self.runtime_row_cnt.lock().unwrap();
            if let Some((runtime_row_cnt, iter)) = guard.history.get(&context.unwrap().group_id) {
                if *iter + self.decay >= guard.iter_cnt {
                    let runtime_row_cnt = (*runtime_row_cnt).max(1) as f64;
                    return OptCostModel::cost(runtime_row_cnt, 0.0, runtime_row_cnt);
                } else {
                    return OptCostModel::cost(1.0, 0.0, 1.0);
                }
            } else {
                return OptCostModel::cost(1.0, 0.0, 1.0);
            }
        }
        let (mut row_cnt, compute_cost, io_cost) = OptCostModel::cost_tuple(
            &self
                .base_model
                .compute_cost(node, data, children, None, None),
        );
        if let Some(context) = context {
            let guard = self.runtime_row_cnt.lock().unwrap();
            if let Some((runtime_row_cnt, iter)) = guard.history.get(&context.group_id) {
                if *iter + self.decay >= guard.iter_cnt {
                    let runtime_row_cnt = (*runtime_row_cnt).max(1) as f64;
                    row_cnt = runtime_row_cnt;
                }
            }
        }
        OptCostModel::cost(row_cnt, compute_cost, io_cost)
    }

    fn compute_plan_node_cost(&self, node: &PlanNode<DfNodeType>) -> Cost {
        self.base_model.compute_plan_node_cost(node)
    }
}

impl AdaptiveCostModel {
    pub fn new(decay: usize) -> Self {
        Self {
            runtime_row_cnt: Arc::new(Mutex::new(RuntimeAdaptionStorageInner::default())),
            base_model: OptCostModel::new(HashMap::new()),
            decay,
        }
    }

    pub fn get_runtime_map(&self) -> RuntimeAdaptionStorage {
        self.runtime_row_cnt.clone()
    }
}<|MERGE_RESOLUTION|>--- conflicted
+++ resolved
@@ -24,15 +24,7 @@
     decay: usize,
 }
 
-<<<<<<< HEAD
-impl<
-        M: MostCommonValues + Serialize + DeserializeOwned,
-        D: Distribution + Serialize + DeserializeOwned,
-    > CostModel<DfNodeType> for AdaptiveCostModel<M, D>
-{
-=======
-impl CostModel<OptRelNodeTyp> for AdaptiveCostModel {
->>>>>>> 6684251f
+impl CostModel<DfNodeType> for AdaptiveCostModel {
     fn explain(&self, cost: &Cost) -> String {
         self.base_model.explain(cost)
     }
@@ -51,11 +43,7 @@
         data: &Option<Value>,
         children: &[Cost],
         context: Option<RelNodeContext>,
-<<<<<<< HEAD
-        optimizer: Option<&CascadesOptimizer<DfNodeType>>,
-=======
-        _optimizer: Option<&CascadesOptimizer<OptRelNodeTyp>>,
->>>>>>> 6684251f
+        _optimizer: Option<&CascadesOptimizer<DfNodeType>>,
     ) -> Cost {
         if let DfNodeType::PhysicalScan = node {
             let guard = self.runtime_row_cnt.lock().unwrap();
