--- conflicted
+++ resolved
@@ -57,17 +57,10 @@
                     let runtime_row_cnt = (*runtime_row_cnt).max(1) as f64;
                     return DfCostModel::cost(runtime_row_cnt, 0.0, runtime_row_cnt);
                 } else {
-<<<<<<< HEAD
-                    return DfCostModel::cost(1.0, 0.0, 1.0);
+                    return DfCostModel::cost(DEFAULT_TABLE_ROW_CNT as f64, 0.0, 1.0);
                 }
             } else {
-                return DfCostModel::cost(1.0, 0.0, 1.0);
-=======
-                    return OptCostModel::cost(DEFAULT_TABLE_ROW_CNT as f64, 0.0, 1.0);
-                }
-            } else {
-                return OptCostModel::cost(DEFAULT_TABLE_ROW_CNT as f64, 0.0, 1.0);
->>>>>>> 4c8f4b49
+                return DfCostModel::cost(DEFAULT_TABLE_ROW_CNT as f64, 0.0, 1.0);
             }
         }
         let (mut row_cnt, compute_cost, io_cost) = DfCostModel::cost_tuple(
