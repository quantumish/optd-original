// TODO: can i remove reduced group id entirely?
// TODO: Do we really need to have getters for all of these separate group fields instead of just getting everything? Maybe...
use std::{
    collections::{hash_map::Entry, HashMap, HashSet},
    fmt::Display,
    sync::Arc,
};

use anyhow::{bail, Context, Result};
use itertools::Itertools;
use std::any::Any;
use tracing::trace;

use crate::{
    cost::{Cost, Statistics},
    nodes::{
        ArcPlanNode, ArcPredNode, NodeType, PlanNode, PlanNodeMeta, PlanNodeMetaMap,
        PlanNodeOrGroup, PredNode, Value,
    },
    property::PropertyBuilderAny,
};

use super::optimizer::{ExprId, GroupId};

// TODO: What is a RelMemoNodeRef supposed to mean?
// Can we call this a MemoExprRef, and MemoExpr instead?
pub type RelMemoNodeRef<T> = Arc<MemoPlanNode<T>>;

#[derive(Clone, Copy, PartialEq, Eq, PartialOrd, Ord, Debug)]
pub enum BindingType {
    Both,
    Logical,
    Physical,
}

/// Fully unmaterialized plan node for fast hashing in memo table.
/// Equivalent to an expression in Cascades.
#[derive(Clone, Debug, PartialEq, Eq, Hash)]
pub struct MemoPlanNode<T: NodeType> {
    pub typ: T,
    pub children: Vec<GroupId>,
    pub predicates: Vec<PredId>,
}

impl<T: NodeType> std::fmt::Display for MemoPlanNode<T> {
    fn fmt(&self, f: &mut std::fmt::Formatter<'_>) -> std::fmt::Result {
        write!(f, "({}", self.typ)?;
        for child in &self.children {
            write!(f, " {}", child)?;
        }
        for child in &self.predicates {
            write!(f, " {}", child)?;
        }
        write!(f, ")")
    }
}

/// Fully unmaterialized predicate node for fast hashing in memo table.
#[derive(Clone, Debug, PartialEq, Eq, Hash)]
pub struct MemoPredNode<T: NodeType> {
    pub typ: T::PredType,
    pub children: Vec<PredId>,
    pub data: Option<Value>,
}

impl<T: NodeType> MemoPlanNode<T> {
    pub fn into_rel_node(self) -> PlanNode<T> {
        PlanNode {
            typ: self.typ,
            children: self
                .children
                .into_iter()
                .map(|x| PlanNodeOrGroup::Group(x))
                .collect(),
            predicates: vec![], // TODO: fill in the predicates
        }
    }
}

impl<T: NodeType> std::fmt::Display for MemoPredNode<T> {
    fn fmt(&self, f: &mut std::fmt::Formatter<'_>) -> std::fmt::Result {
        write!(f, "({}", self.typ)?;
        for child in &self.children {
            write!(f, " {}", child)?;
        }
        write!(f, ")")
    }
}

#[derive(Debug, Clone)]
pub struct WinnerInfo {
    pub expr_id: ExprId,
    pub total_weighted_cost: f64,
    pub operation_weighted_cost: f64,
    pub total_cost: Cost,
    pub operation_cost: Cost,
    pub statistics: Arc<Statistics>,
}

#[derive(Debug, Clone)]
pub enum Winner {
    Unknown,
    Impossible,
    Full(WinnerInfo),
}

impl Winner {
    pub fn has_full_winner(&self) -> bool {
        matches!(self, Self::Full { .. })
    }

    pub fn has_decided(&self) -> bool {
        matches!(self, Self::Full { .. } | Self::Impossible)
    }

    pub fn as_full_winner(&self) -> Option<&WinnerInfo> {
        match self {
            Self::Full(info) => Some(info),
            _ => None,
        }
    }
}

impl Default for Winner {
    fn default() -> Self {
        Self::Unknown
    }
}

#[derive(Default, Debug, Clone)]
pub struct GroupInfo {
    pub winner: Winner,
}

pub struct Group {
    pub(crate) group_exprs: HashSet<ExprId>,
    pub(crate) info: GroupInfo,
    pub(crate) properties: Arc<[Box<dyn Any + Send + Sync + 'static>]>,
}

#[derive(Clone, Copy, PartialEq, Eq, PartialOrd, Ord, Debug, Default, Hash)]
pub struct PredId(usize);

impl Display for PredId {
    fn fmt(&self, f: &mut std::fmt::Formatter<'_>) -> std::fmt::Result {
        write!(f, "P{}", self.0)
    }
}

/// Trait for memo table implementations.
<<<<<<< HEAD
pub struct Memo<T: NodeType> {
=======
pub trait Memo<T: RelNodeTyp>: 'static + Send + Sync {
>>>>>>> 70059489
    /// Add an expression to the memo table. If the expression already exists, it will return the existing group id and
    /// expr id. Otherwise, a new group and expr will be created.
    fn add_new_expr(&mut self, rel_node: RelNodeRef<T>) -> (GroupId, ExprId);

    /// Add a new expression to an existing gruop. If the expression is a group, it will merge the two groups. Otherwise,
    /// it will add the expression to the group. Returns the expr id if the expression is not a group.
    fn add_expr_to_group(&mut self, rel_node: RelNodeRef<T>, group_id: GroupId) -> Option<ExprId>;

    /// Get the group id of an expression.
    /// The group id is volatile, depending on whether the groups are merged.
    fn get_group_id(&self, expr_id: ExprId) -> GroupId;

    /// Get the memoized representation of a node.
    fn get_expr_memoed(&self, expr_id: ExprId) -> RelMemoNodeRef<T>;

    /// Get all groups IDs in the memo table.
    fn get_all_group_ids(&self) -> Vec<GroupId>;

    /// Get a group by ID
    fn get_group(&self, group_id: GroupId) -> &Group;

    /// Update the group info.
    fn update_group_info(&mut self, group_id: GroupId, group_info: GroupInfo);

    /// Estimated plan space for the memo table, only useful when plan exploration budget is enabled.
    /// Returns number of expressions in the memo table.
    fn estimated_plan_space(&self) -> usize;

    // The below functions can be overwritten by the memo table implementation if there
    // are more efficient way to retrieve the information.

    /// Get all expressions in the group.
    fn get_all_exprs_in_group(&self, group_id: GroupId) -> Vec<ExprId> {
        let group = self.get_group(group_id);
        let mut exprs = group.group_exprs.iter().copied().collect_vec();
        exprs.sort();
        exprs
    }

    /// Get group info of a group.
    fn get_group_info(&self, group_id: GroupId) -> &GroupInfo {
        &self.get_group(group_id).info
    }

    /// Get the best group binding based on the cost
    fn get_best_group_binding(
        &self,
        group_id: GroupId,
        mut post_process: impl FnMut(Arc<RelNode<T>>, GroupId, &WinnerInfo),
    ) -> Result<RelNodeRef<T>> {
        get_best_group_binding_inner(self, group_id, &mut post_process)
    }

    /// Get all bindings of a predicate group. Will panic if the group contains more than one bindings.
    fn get_predicate_binding(&self, group_id: GroupId) -> Option<RelNodeRef<T>> {
        get_predicate_binding_group_inner(self, group_id, true)
    }

    /// Get all bindings of a predicate group. Returns None if the group contains zero or more than one bindings.
    fn try_get_predicate_binding(&self, group_id: GroupId) -> Option<RelNodeRef<T>> {
        get_predicate_binding_group_inner(self, group_id, false)
    }
}

fn get_best_group_binding_inner<M: Memo<T> + ?Sized, T: RelNodeTyp>(
    this: &M,
    group_id: GroupId,
    post_process: &mut impl FnMut(Arc<RelNode<T>>, GroupId, &WinnerInfo),
) -> Result<RelNodeRef<T>> {
    let info: &GroupInfo = this.get_group_info(group_id);
    if let Winner::Full(info @ WinnerInfo { expr_id, .. }) = &info.winner {
        let expr = this.get_expr_memoed(*expr_id);
        let mut children = Vec::with_capacity(expr.children.len());
        for child in &expr.children {
            children.push(
                get_best_group_binding_inner(this, *child, post_process)
                    .with_context(|| format!("when processing expr {}", expr_id))?,
            );
        }
        let node = Arc::new(RelNode {
            typ: expr.typ.clone(),
            children,
            data: expr.data.clone(),
        });
        post_process(node.clone(), group_id, info);
        return Ok(node);
    }
    bail!("no best group binding for group {}", group_id)
}

fn get_predicate_binding_expr_inner<M: Memo<T> + ?Sized, T: RelNodeTyp>(
    this: &M,
    expr_id: ExprId,
    panic_on_invalid_group: bool,
) -> Option<RelNodeRef<T>> {
    let expr = this.get_expr_memoed(expr_id);
    let mut children = Vec::with_capacity(expr.children.len());
    for child in expr.children.iter() {
        if let Some(child) = get_predicate_binding_group_inner(this, *child, panic_on_invalid_group)
        {
            children.push(child);
        } else {
            return None;
        }
    }
    Some(Arc::new(RelNode {
        typ: expr.typ.clone(),
        data: expr.data.clone(),
        children,
    }))
}

fn get_predicate_binding_group_inner<M: Memo<T> + ?Sized, T: RelNodeTyp>(
    this: &M,
    group_id: GroupId,
    panic_on_invalid_group: bool,
) -> Option<RelNodeRef<T>> {
    let exprs = this.get_all_exprs_in_group(group_id);
    match exprs.len() {
        0 => None,
        1 => get_predicate_binding_expr_inner(
            this,
            exprs.first().copied().unwrap(),
            panic_on_invalid_group,
        ),
        len => {
            if panic_on_invalid_group {
                panic!("group {group_id} has {len} expressions")
            } else {
                None
            }
        }
    }
}

/// A naive, simple, and unoptimized memo table implementation.
pub struct NaiveMemo<T: RelNodeTyp> {
    // Source of truth.
    groups: HashMap<GroupId, Group>,
    expr_id_to_expr_node: HashMap<ExprId, RelMemoNodeRef<T>>,

    // Predicate stuff (TODO: Improve this---this is a working prototype)
    pred_node_to_pred_id: HashMap<MemoPredNode<T>, PredId>, // TODO: Pred groups not implemented yet
    pred_id_to_pred_node: HashMap<PredId, MemoPredNode<T>>, // TODO: Pred groups not implemented yet

    // Internal states.
    group_expr_counter: usize,
    property_builders: Arc<[Box<dyn PropertyBuilderAny<T>>]>,

    // Indexes.
    expr_node_to_expr_id: HashMap<MemoPlanNode<T>, ExprId>,
    expr_id_to_group_id: HashMap<ExprId, GroupId>,

    // We update all group IDs in the memo table upon group merging, but
    // there might be edge cases that some tasks still hold the old group ID.
    // In this case, we need this mapping to redirect to the merged group ID.
    merged_group_mapping: HashMap<GroupId, GroupId>,
    dup_expr_mapping: HashMap<ExprId, ExprId>,
}

impl<T: NodeType> Memo<T> for NaiveMemo<T> {
    fn add_new_expr(&mut self, rel_node: RelNodeRef<T>) -> (GroupId, ExprId) {
        let (group_id, expr_id) = self
            .add_new_group_expr_inner(rel_node, None)
            .expect("should not trigger merge group");
        self.verify_integrity();
        (group_id, expr_id)
    }

    fn add_expr_to_group(&mut self, rel_node: RelNodeRef<T>, group_id: GroupId) -> Option<ExprId> {
        if let Some(input_group) = rel_node.typ.extract_group() {
            let input_group = self.reduce_group(input_group);
            let group_id = self.reduce_group(group_id);
            self.merge_group_inner(input_group, group_id);
            return None;
        }
        let reduced_group_id = self.reduce_group(group_id);
        let (returned_group_id, expr_id) = self
            .add_new_group_expr_inner(rel_node, Some(reduced_group_id))
            .unwrap();
        assert_eq!(returned_group_id, reduced_group_id);
        self.verify_integrity();
        Some(expr_id)
    }

    fn get_group_id(&self, mut expr_id: ExprId) -> GroupId {
        while let Some(new_expr_id) = self.dup_expr_mapping.get(&expr_id) {
            expr_id = *new_expr_id;
        }
        *self
            .expr_id_to_group_id
            .get(&expr_id)
            .expect("expr not found in group mapping")
    }

    fn get_expr_memoed(&self, mut expr_id: ExprId) -> RelMemoNodeRef<T> {
        while let Some(new_expr_id) = self.dup_expr_mapping.get(&expr_id) {
            expr_id = *new_expr_id;
        }
        self.expr_id_to_expr_node
            .get(&expr_id)
            .expect("expr not found in expr mapping")
            .clone()
    }

    fn get_all_group_ids(&self) -> Vec<GroupId> {
        let mut ids = self.groups.keys().copied().collect_vec();
        ids.sort();
        ids
    }

    fn get_group(&self, group_id: GroupId) -> &Group {
        let group_id = self.reduce_group(group_id);
        self.groups.get(&group_id).as_ref().unwrap()
    }

    fn update_group_info(&mut self, group_id: GroupId, group_info: GroupInfo) {
        if let Winner::Full(WinnerInfo {
            total_weighted_cost,
            expr_id,
            ..
        }) = &group_info.winner
        {
            assert!(
                *total_weighted_cost != 0.0,
                "{}",
                self.expr_id_to_expr_node[expr_id]
            );
        }
        let grp = self.groups.get_mut(&group_id);
        grp.unwrap().info = group_info;
    }

    fn estimated_plan_space(&self) -> usize {
        self.expr_id_to_expr_node.len()
    }
}

impl<T: NodeType> NaiveMemo<T> {
    pub fn new(property_builders: Arc<[Box<dyn PropertyBuilderAny<T>>]>) -> Self {
        Self {
            expr_id_to_group_id: HashMap::new(),
            expr_id_to_expr_node: HashMap::new(),
            expr_node_to_expr_id: HashMap::new(),
            groups: HashMap::new(),
            pred_node_to_pred_id: HashMap::new(),
            pred_id_to_pred_node: HashMap::new(),
            group_expr_counter: 0,
            merged_group_mapping: HashMap::new(),
            property_builders,
            dup_expr_mapping: HashMap::new(),
        }
    }

    /// Get the next group id. Group id and expr id shares the same counter, so as to make it easier to debug...
    fn next_group_id(&mut self) -> GroupId {
        let id = self.group_expr_counter;
        self.group_expr_counter += 1;
        GroupId(id)
    }

    /// Get the next expr id. Group id and expr id shares the same counter, so as to make it easier to debug...
    fn next_expr_id(&mut self) -> ExprId {
        let id = self.group_expr_counter;
        self.group_expr_counter += 1;
        ExprId(id)
    }

    fn verify_integrity(&self) {
        if cfg!(debug_assertions) {
            let num_of_exprs = self.expr_id_to_expr_node.len();
            assert_eq!(num_of_exprs, self.expr_node_to_expr_id.len());
            assert_eq!(num_of_exprs, self.expr_id_to_group_id.len());

            let mut valid_groups = HashSet::new();
            for to in self.merged_group_mapping.values() {
                assert_eq!(self.merged_group_mapping[to], *to);
                valid_groups.insert(*to);
            }
            assert_eq!(valid_groups.len(), self.groups.len());

            for (id, node) in self.expr_id_to_expr_node.iter() {
                assert_eq!(self.expr_node_to_expr_id[node], *id);
                for child in &node.children {
                    assert!(
                        valid_groups.contains(child),
                        "invalid group used in expression {}, where {} does not exist any more",
                        node,
                        child
                    );
                }
            }

            let mut cnt = 0;
            for (group_id, group) in &self.groups {
                assert!(valid_groups.contains(group_id));
                cnt += group.group_exprs.len();
                assert!(!group.group_exprs.is_empty());
                for expr in &group.group_exprs {
                    assert_eq!(self.expr_id_to_group_id[expr], *group_id);
                }
            }
            assert_eq!(cnt, num_of_exprs);
        }
    }

    fn reduce_group(&self, group_id: GroupId) -> GroupId {
        self.merged_group_mapping[&group_id]
    }

    fn merge_group_inner(&mut self, merge_into: GroupId, merge_from: GroupId) {
        if merge_into == merge_from {
            return;
        }
        trace!(event = "merge_group", merge_into = %merge_into, merge_from = %merge_from);
        let group_merge_from = self.groups.remove(&merge_from).unwrap();
        let group_merge_into = self.groups.get_mut(&merge_into).unwrap();
        // TODO: update winner, cost and properties
        for from_expr in group_merge_from.group_exprs {
            let ret = self.expr_id_to_group_id.insert(from_expr, merge_into);
            assert!(ret.is_some());
            group_merge_into.group_exprs.insert(from_expr);
        }
        self.merged_group_mapping.insert(merge_from, merge_into);

        // Update all indexes and other data structures
        // 1. update merged group mapping -- could be optimized with union find
        for (_, mapped_to) in self.merged_group_mapping.iter_mut() {
            if *mapped_to == merge_from {
                *mapped_to = merge_into;
            }
        }

        let mut pending_recursive_merge = Vec::new();
        // 2. update all group expressions and indexes
        for (group_id, group) in self.groups.iter_mut() {
            let mut new_expr_list = HashSet::new();
            for expr_id in group.group_exprs.iter() {
                let expr = self.expr_id_to_expr_node[expr_id].clone();
                if expr.children.contains(&merge_from) {
                    // Create the new expr node
                    let old_expr = expr.as_ref().clone();
                    let mut new_expr = expr.as_ref().clone();
                    new_expr.children.iter_mut().for_each(|x| {
                        if *x == merge_from {
                            *x = merge_into;
                        }
                    });
                    // Update all existing entries and indexes
                    self.expr_id_to_expr_node
                        .insert(*expr_id, Arc::new(new_expr.clone()));
                    self.expr_node_to_expr_id.remove(&old_expr);
                    if let Some(dup_expr) = self.expr_node_to_expr_id.get(&new_expr) {
                        // If new_expr == some_other_old_expr in the memo table, unless they belong to the same group,
                        // we should merge the two groups. This should not happen. We should simply drop this expression.
                        let dup_group_id = self.expr_id_to_group_id[dup_expr];
                        if dup_group_id != *group_id {
                            pending_recursive_merge.push((dup_group_id, *group_id));
                        }
                        self.expr_id_to_expr_node.remove(expr_id);
                        self.expr_id_to_group_id.remove(expr_id);
                        self.dup_expr_mapping.insert(*expr_id, *dup_expr);
                        new_expr_list.insert(*dup_expr); // adding this temporarily -- should be removed once recursive merge finishes
                    } else {
                        self.expr_node_to_expr_id.insert(new_expr, *expr_id);
                        new_expr_list.insert(*expr_id);
                    }
                } else {
                    new_expr_list.insert(*expr_id);
                }
            }
            assert!(!new_expr_list.is_empty());
            group.group_exprs = new_expr_list;
        }
        for (merge_from, merge_into) in pending_recursive_merge {
            // We need to reduce because each merge would probably invalidate some groups in the last loop iteration.
            let merge_from = self.reduce_group(merge_from);
            let merge_into = self.reduce_group(merge_into);
            self.merge_group_inner(merge_into, merge_from);
        }
    }

    fn add_new_group_expr_inner(
        &mut self,
        plan_node: ArcPlanNode<T>,
        add_to_group_id: Option<GroupId>,
    ) -> anyhow::Result<(GroupId, ExprId)> {
        let children_group_ids = plan_node
            .children
            .iter()
            .map(|child| match child {
                PlanNodeOrGroup::Group(group_id) => *group_id,
                PlanNodeOrGroup::PlanNode(plan_node) => self.add_new_expr(plan_node.clone()).0,
            })
            .collect::<Vec<_>>();
        let predicates = plan_node
            .predicates
            .iter()
            .map(|pred| self.add_new_pred(pred.clone()))
            .collect::<Vec<_>>();
        let memo_node = MemoPlanNode {
            typ: plan_node.typ.clone(),
            children: children_group_ids,
            predicates: predicates,
        };
        if let Some(&expr_id) = self.expr_node_to_expr_id.get(&memo_node) {
            let group_id = self.expr_id_to_group_id[&expr_id];
            if let Some(add_to_group_id) = add_to_group_id {
                let add_to_group_id = self.reduce_group(add_to_group_id);
                self.merge_group_inner(add_to_group_id, group_id);
                return Ok((add_to_group_id, expr_id));
            }
            return Ok((group_id, expr_id));
        }
        let expr_id = self.next_expr_id();
        let group_id = if let Some(group_id) = add_to_group_id {
            group_id
        } else {
            self.next_group_id()
        };
        self.expr_id_to_expr_node
            .insert(expr_id, memo_node.clone().into());
        self.expr_id_to_group_id.insert(expr_id, group_id);
        self.expr_node_to_expr_id.insert(memo_node.clone(), expr_id);
        self.append_expr_to_group(expr_id, group_id, memo_node);
        Ok((group_id, expr_id))
    }

    /// This may also be inefficient for the same reason as get_expr_info.
    #[cfg(test)]
    pub fn get_pred_expr_info(&self, pred_node: ArcPredNode<T>) -> PredId {
        let children_pred_ids = pred_node
            .children
            .iter()
            .map(|child| self.get_pred_expr_info(child.clone()))
            .collect::<Vec<_>>();

        let memo_node = MemoPredNode {
            typ: pred_node.typ.clone(),
            children: children_pred_ids,
            data: pred_node.data.clone(),
        };
        let Some(&pred_id) = self.pred_node_to_pred_id.get(&memo_node) else {
            unreachable!("not found {}", memo_node)
        };
        pred_id
    }
    /// This is inefficient: usually the optimizer should have a MemoRef instead of passing the full rel node. Should
    /// be only used for debugging purpose.
    #[cfg(test)]
    pub(crate) fn get_expr_info(&self, rel_node: ArcPlanNode<T>) -> (GroupId, ExprId) {
        let children_group_ids = plan_node
            .children
            .iter()
            .map(|child| match child {
                PlanNodeOrGroup::Group(group_id) => *group_id,
                PlanNodeOrGroup::PlanNode(plan_node) => self.get_expr_info(plan_node.clone()).0,
            })
            .collect::<Vec<_>>();

        let pred_group_ids = plan_node
            .predicates
            .iter()
            .map(|pred| self.get_pred_expr_info(pred.clone()))
            .collect::<Vec<_>>();
        let memo_node = MemoPlanNode {
            typ: plan_node.typ.clone(),
            children: children_group_ids,
            predicates: pred_group_ids,
        };
        let Some(&expr_id) = self.expr_node_to_expr_id.get(&memo_node) else {
            unreachable!("not found {}", memo_node)
        };
        let group_id = self.expr_id_to_group_id[&expr_id];
        (group_id, expr_id)
    }

    fn infer_properties(
        &self,
        memo_node: MemoPlanNode<T>,
    ) -> Vec<Box<dyn Any + 'static + Send + Sync>> {
        let child_properties = memo_node
            .children
            .iter()
            .map(|child| self.groups[child].properties.clone())
            .collect_vec();
        let mut props = Vec::with_capacity(self.property_builders.len());
        for (id, builder) in self.property_builders.iter().enumerate() {
            let child_properties = child_properties
                .iter()
                .map(|x| x[id].as_ref() as &dyn std::any::Any)
                .collect::<Vec<_>>();
            let materialized_predicates = memo_node
                .predicates
                .iter()
                .map(|pred_id| self.get_pred_from_pred_id(*pred_id))
                .collect::<Vec<_>>();
            let prop = builder.derive_any(
                memo_node.typ.clone(),
                &materialized_predicates,
                child_properties.as_slice(),
            );
            props.push(prop);
        }
        props
    }

    fn add_new_pred(&mut self, pred_node: ArcPredNode<T>) -> PredId {
        let children_pred_ids = pred_node
            .children
            .iter()
            .map(|child| self.get_pred_expr_info(pred_node.clone()))
            .collect::<Vec<_>>();

        let memo_node = MemoPredNode {
            typ: pred_node.typ.clone(),
            children: children_pred_ids,
            data: pred_node.data.clone(),
        };
        if let Some(&pred_id) = self.pred_node_to_pred_id.get(&memo_node) {
            return pred_id;
        }
        let pred_id = PredId(self.pred_node_to_pred_id.len());
        self.pred_node_to_pred_id.insert(memo_node.clone(), pred_id);
        self.pred_id_to_pred_node.insert(pred_id, memo_node);
        pred_id
    }

    /// If group_id exists, it adds expr_id to the existing group
    /// Otherwise, it creates a new group of that group_id and insert expr_id into the new group
    fn append_expr_to_group(
        &mut self,
        expr_id: ExprId,
        group_id: GroupId,
        memo_node: MemoPlanNode<T>,
    ) {
        trace!(event = "add_expr_to_group", group_id = %group_id, expr_id = %expr_id, memo_node = %memo_node);
        if let Entry::Occupied(mut entry) = self.groups.entry(group_id) {
            let group = entry.get_mut();
            group.group_exprs.insert(expr_id);
            return;
        }
        // Create group and infer properties (only upon initializing a group).
        let mut group = Group {
            group_exprs: HashSet::new(),
            info: GroupInfo::default(),
            properties: self.infer_properties(memo_node).into(),
        };
        group.group_exprs.insert(expr_id);
        self.groups.insert(group_id, group);
        self.merged_group_mapping.insert(group_id, group_id);
    }

    pub fn clear_winner(&mut self) {
        for group in self.groups.values_mut() {
            group.info.winner = Winner::Unknown;
        }
    }
}

// TODO: Fix tests with predicates
// #[cfg(test)]
// mod tests {
//     use super::*;

//     #[derive(Debug, Clone, PartialEq, Eq, Hash)]
//     enum MemoTestRelTyp {
//         Group(GroupId),
//         List,
//         Join,
//         Project,
//         Scan,
//         Expr,
//     }

//     impl std::fmt::Display for MemoTestRelTyp {
//         fn fmt(&self, f: &mut std::fmt::Formatter<'_>) -> std::fmt::Result {
//             match self {
//                 Self::Group(x) => write!(f, "{}", x),
//                 other => write!(f, "{:?}", other),
//             }
//         }
//     }

//     impl NodeType for MemoTestRelTyp {
//         fn is_logical(&self) -> bool {
//             matches!(self, Self::Project | Self::Scan | Self::Join)
//         }
//     }

//     type MemoTestRelNode = RelNode<MemoTestRelTyp>;
//     type MemoTestRelNodeRef = RelNodeRef<MemoTestRelTyp>;

//     fn join(
//         left: impl Into<MemoTestRelNodeRef>,
//         right: impl Into<MemoTestRelNodeRef>,
//         cond: impl Into<MemoTestRelNodeRef>,
//     ) -> MemoTestRelNode {
//         RelNode {
//             typ: MemoTestRelTyp::Join,
//             children: vec![left.into(), right.into(), cond.into()],
//             data: None,
//         }
//     }

//     fn scan(table: &str) -> MemoTestRelNode {
//         RelNode {
//             typ: MemoTestRelTyp::Scan,
//             children: vec![],
//             data: Some(Value::String(table.to_string().into())),
//         }
//     }

//     fn project(
//         input: impl Into<MemoTestRelNodeRef>,
//         expr_list: impl Into<MemoTestRelNodeRef>,
//     ) -> MemoTestRelNode {
//         RelNode {
//             typ: MemoTestRelTyp::Project,
//             children: vec![input.into(), expr_list.into()],
//             data: None,
//         }
//     }

//     fn list(items: Vec<impl Into<MemoTestRelNodeRef>>) -> MemoTestRelNode {
//         RelNode {
//             typ: MemoTestRelTyp::List,
//             children: items.into_iter().map(|x| x.into()).collect(),
//             data: None,
//         }
//     }

//     fn expr(data: Value) -> MemoTestRelNode {
//         RelNode {
//             typ: MemoTestRelTyp::Expr,
//             children: vec![],
//             data: Some(data),
//         }
//     }

//     fn group(group_id: GroupId) -> MemoTestRelNode {
//         RelNode {
//             typ: MemoTestRelTyp::Group(group_id),
//             children: vec![],
//             data: None,
//         }
//     }

    #[test]
    fn group_merge_1() {
        let mut memo = NaiveMemo::new(Arc::new([]));
        let (group_id, _) =
            memo.add_new_expr(join(scan("t1"), scan("t2"), expr(Value::Bool(true))).into());
        memo.add_expr_to_group(
            join(scan("t2"), scan("t1"), expr(Value::Bool(true))).into(),
            group_id,
        );
        assert_eq!(memo.get_group(group_id).group_exprs.len(), 2);
    }

    #[test]
    fn group_merge_2() {
        let mut memo = NaiveMemo::new(Arc::new([]));
        let (group_id_1, _) = memo.add_new_expr(
            project(
                join(scan("t1"), scan("t2"), expr(Value::Bool(true))),
                list(vec![expr(Value::Int64(1))]),
            )
            .into(),
        );
        let (group_id_2, _) = memo.add_new_expr(
            project(
                join(scan("t1"), scan("t2"), expr(Value::Bool(true))),
                list(vec![expr(Value::Int64(1))]),
            )
            .into(),
        );
        assert_eq!(group_id_1, group_id_2);
    }

    #[test]
    fn group_merge_3() {
        let mut memo = NaiveMemo::new(Arc::new([]));
        let expr1 = Arc::new(project(scan("t1"), list(vec![expr(Value::Int64(1))])));
        let expr2 = Arc::new(project(scan("t1-alias"), list(vec![expr(Value::Int64(1))])));
        memo.add_new_expr(expr1.clone());
        memo.add_new_expr(expr2.clone());
        // merging two child groups causes parent to merge
        let (group_id_expr, _) = memo.get_expr_info(scan("t1").into());
        memo.add_expr_to_group(scan("t1-alias").into(), group_id_expr);
        let (group_1, _) = memo.get_expr_info(expr1);
        let (group_2, _) = memo.get_expr_info(expr2);
        assert_eq!(group_1, group_2);
    }

    #[test]
    fn group_merge_4() {
        let mut memo = NaiveMemo::new(Arc::new([]));
        let expr1 = Arc::new(project(
            project(scan("t1"), list(vec![expr(Value::Int64(1))])),
            list(vec![expr(Value::Int64(2))]),
        ));
        let expr2 = Arc::new(project(
            project(scan("t1-alias"), list(vec![expr(Value::Int64(1))])),
            list(vec![expr(Value::Int64(2))]),
        ));
        memo.add_new_expr(expr1.clone());
        memo.add_new_expr(expr2.clone());
        // merge two child groups, cascading merge
        let (group_id_expr, _) = memo.get_expr_info(scan("t1").into());
        memo.add_expr_to_group(scan("t1-alias").into(), group_id_expr);
        let (group_1, _) = memo.get_expr_info(expr1.clone());
        let (group_2, _) = memo.get_expr_info(expr2.clone());
        assert_eq!(group_1, group_2);
        let (group_1, _) = memo.get_expr_info(expr1.child(0));
        let (group_2, _) = memo.get_expr_info(expr2.child(0));
        assert_eq!(group_1, group_2);
    }

    #[test]
    fn group_merge_5() {
        let mut memo = NaiveMemo::new(Arc::new([]));
        let expr1 = Arc::new(project(
            project(scan("t1"), list(vec![expr(Value::Int64(1))])),
            list(vec![expr(Value::Int64(2))]),
        ));
        let expr2 = Arc::new(project(
            project(scan("t1-alias"), list(vec![expr(Value::Int64(1))])),
            list(vec![expr(Value::Int64(2))]),
        ));
        let (_, expr1_id) = memo.add_new_expr(expr1.clone());
        let (_, expr2_id) = memo.add_new_expr(expr2.clone());

//         // experimenting with group id in expr (i.e., when apply rules)
//         let (scan_t1, _) = memo.get_expr_info(scan("t1").into());
//         let (expr_middle_proj, _) = memo.get_expr_info(list(vec![expr(Value::Int64(1))]).into());
//         let proj_binding = project(group(scan_t1), group(expr_middle_proj));
//         let middle_proj_2 = memo.get_expr_memoed(expr2_id).children[0];

//         memo.add_expr_to_group(proj_binding.into(), middle_proj_2);

//         assert_eq!(
//             memo.get_expr_memoed(expr1_id),
//             memo.get_expr_memoed(expr2_id)
//         ); // these two expressions are merged
//         assert_eq!(memo.get_expr_info(expr1), memo.get_expr_info(expr2));
//     }
// }<|MERGE_RESOLUTION|>--- conflicted
+++ resolved
@@ -148,11 +148,7 @@
 }
 
 /// Trait for memo table implementations.
-<<<<<<< HEAD
-pub struct Memo<T: NodeType> {
-=======
-pub trait Memo<T: RelNodeTyp>: 'static + Send + Sync {
->>>>>>> 70059489
+pub trait Memo<T: NodeType>: 'static + Send + Sync {
     /// Add an expression to the memo table. If the expression already exists, it will return the existing group id and
     /// expr id. Otherwise, a new group and expr will be created.
     fn add_new_expr(&mut self, rel_node: RelNodeRef<T>) -> (GroupId, ExprId);
@@ -713,20 +709,19 @@
     }
 }
 
-// TODO: Fix tests with predicates
-// #[cfg(test)]
-// mod tests {
-//     use super::*;
-
-//     #[derive(Debug, Clone, PartialEq, Eq, Hash)]
-//     enum MemoTestRelTyp {
-//         Group(GroupId),
-//         List,
-//         Join,
-//         Project,
-//         Scan,
-//         Expr,
-//     }
+#[cfg(test)]
+mod tests {
+    use super::*;
+
+    #[derive(Debug, Clone, PartialEq, Eq, Hash)]
+    enum MemoTestRelTyp {
+        Group(GroupId),
+        List,
+        Join,
+        Project,
+        Scan,
+        Expr,
+    }
 
 //     impl std::fmt::Display for MemoTestRelTyp {
 //         fn fmt(&self, f: &mut std::fmt::Formatter<'_>) -> std::fmt::Result {
